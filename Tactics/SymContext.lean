/-
Copyright (c) 2024 Amazon.com, Inc. or its affiliates. All Rights Reserved.
Released under Apache 2.0 license as described in the file LICENSE.
Author(s): Alex Keizer
-/
import Lean
import Lean.Meta

import Arm.Exec
import Tactics.Common

/-!
This files defines the `SymContext` structure,
which collects the names of various
variables/hypotheses in the local context required for symbolic evaluation.

The canonical way to construct a `SymContext` is through `fromLocalContext`,
which searches the local context (up to def-eq) for variables and hypotheses of
the expected types.

Alternatively, there is `SymContext.default`,
which returns a context using hard-coded names,
simply assuming those hypotheses to be present
without looking at the local context.
This function exists for backwards compatibility,
and is likely to be deprecated and removed in the near future. -/

open Lean Meta Elab.Tactic
open BitVec

/-- A `SymContext` collects the names of various variables/hypotheses in
the local context required for symbolic evaluation -/
structure SymContext where
  /-- `state` is a local variable of type `ArmState` -/
  state : Name
  /-- `finalState` is an expression of type `ArmState` -/
  finalState : Expr
  /-- `runSteps` is the number of steps that we can *maximally* simulate,
  because of the way it occurs in `h_run`.
  Note that `runSteps` is a meta-level natural number, reflecting the fact that
  we expect the number of steps in `h_run` to be expressed as a concrete literal
  -/
  runSteps? : Option Nat
  /-- `h_run` is a local hypothesis of the form
    `finalState = run <runSteps> state`
  Note that `runSteps` is allowed to be a symbolic value, in which case
  the `runSteps?` field will be `none` -/
  h_run : Name
  /-- `program` is a *constant* which represents the program being evaluated -/
  program : Name
  /-- `h_program` is a local hypothesis of the form `state.program = program` -/
  h_program : Name
  /-- `pc` is the *concrete* value of the program counter

  Note that for now we only support symbolic evaluation of programs
  at statically known addresses.
  At some point in the near future,
  we will want to support addresses of the type `base + / - offset` as well,
  where `base` is an arbitrary variable and `offset` is statically known.
  We could do so by refactoring `pc` to be of type `Bool × BitVec 64`,
  so long as we assume the instruction addresses in a single program will
  either be all statically known, or all offset against the same `base` address,
  and we assume that no overflow happens
  (i.e., `base - x` can never be equal to `base + y`) -/
  pc : BitVec 64
  /-- `h_pc` is a local hypothesis of the form `r StateField.PC state = pc` -/
  h_pc  : Name
  /-- `h_err?`, if present, is a local hypothesis of the form
  `r StateField.ERR state = .None` -/
  h_err? : Option Name
  /-- `h_sp?`, if present, is a local hypothesis of the form
  `CheckSPAlignment state` -/
  h_sp?  : Option Name

  /-- `state_prefix` is used together with `curr_state_number`
  to determine the name of the next state variable that is added by `sym` -/
  state_prefix      : String := "s"
  /-- `curr_state_number` is incremented each simulation step,
  and used together with `curr_state_number`
  to determine the name of the next state variable that is added by `sym` -/
  curr_state_number : Nat := 0
  deriving Repr

namespace SymContext

/-! ## Simple projections -/
section
open Lean (Ident mkIdent)
variable (c : SymContext)

/-- `next_state` generates the name for the next intermediate state -/
def next_state (c : SymContext) : Name :=
  .mkSimple s!"{c.state_prefix}{c.curr_state_number + 1}"

/-- return `h_err?` if given, or a default hardcoded name -/
def h_err : Name := c.h_err?.getD (.mkSimple s!"h_{c.state}_err")

/-- return `h_sp?` if given, or a default hardcoded name -/
def h_sp  : Name := c.h_err?.getD (.mkSimple s!"h_{c.state}_sp")

def state_ident       : Ident := mkIdent c.state
def next_state_ident  : Ident := mkIdent c.next_state
def h_run_ident       : Ident := mkIdent c.h_run
def h_program_ident   : Ident := mkIdent c.h_program
def h_pc_ident        : Ident := mkIdent c.h_pc
def h_err_ident       : Ident := mkIdent c.h_err
def h_sp_ident        : Ident := mkIdent c.h_sp

def stateExpr : MetaM Expr := do
  let some decl := (← getLCtx).findFromUserName? c.state
    | throwError "Unknown local variable `{c.state}`"
  return Expr.fvar decl.fvarId

end

/-! ## Creating initial contexts -/

/-- Infer `state_prefix` and `curr_state_number` from the `state` name
as follows: if `state` is `s{i}` for some number `i` and a single character `s`,
then `s` is the prefix and `i` the number,
otherwise ignore `state`, and start counting from `s1` -/
def inferStatePrefixAndNumber (ctxt : SymContext) : SymContext :=
  let state := ctxt.state.toString
  let tail := state.toSubstring.drop 1

  if let some curr_state_number := tail.toNat? then
    { ctxt with
      state_prefix := (state.get? 0).getD 's' |>.toString,
      curr_state_number }
  else
    { ctxt with
      state_prefix := "s",
      curr_state_number := 1 }

/-- Annotate any errors thrown by `k` with a local variable (and its type) -/
private def withErrorContext (name : Name) (type? : Option Expr) (k : MetaM α) :
    MetaM α :=
  try k catch e =>
    let h ← userNameToMessageData name
    let type := match type? with
      | some type => m!" : {type}"
      | none      => m!""
    throwErrorAt e.getRef "{e.toMessageData}\n\nIn {h}{type}"

/-- Build a `SymContext` by searching the local context for hypotheses of the
required types (up-to defeq) -/
def fromLocalContext (state? : Option Name) : MetaM SymContext := do
  let lctx ← getLCtx

  -- Either get the state expression from the local context,
  -- or, if no state was given, create a new meta variable for the state
  let stateExpr : Expr ← match state? with
    | some state =>
      let some decl := lctx.findFromUserName? state
        | throwError "Unknown local variable `{state}`"
      pure (Expr.fvar decl.fvarId)
    | none => mkFreshExprMVar (Expr.const ``ArmState [])

  -- Find `h_run`
  let finalState ← mkFreshExprMVar none
  let runSteps ← mkFreshExprMVar (Expr.const ``Nat [])
  let h_run_type := h_run_type finalState runSteps stateExpr
  let h_run ← findLocalDeclUsernameOfTypeOrError h_run_type

  -- Unwrap and reflect `runSteps`
<<<<<<< HEAD
  let runSteps? ←
    try
      some <$> reflectNatLiteral runSteps
    catch _ =>
      pure none

=======
  let runSteps ← withErrorContext h_run h_run_type <| reflectNatLiteral runSteps
  let finalState ← instantiateMVars finalState
>>>>>>> 0998adb7

  -- At this point, `stateExpr` should have been assigned (if it was an mvar),
  -- so we can unwrap it to get the underlying name
  let stateExpr ← instantiateMVars stateExpr
  let state ← state?.getDM <| do
    let .fvar state := stateExpr
      | let h_run ← userNameToMessageData h_run
        throwError
  "Expected a free variable, found:
    {stateExpr}
  We inferred this as the initial state because we found:
    {h_run} : {← instantiateMVars h_run_type}
  in the local context.

  If this is wrong, please explicitly provide the right initial state,
  as in `sym {runSteps} at ?s0`
  "
    let some state := lctx.find? state
      /- I don't expect this error to be possible in a well-formed state,
      but you never know -/
      | throwError "Failed to find local variable for state {stateExpr}"
    pure state.userName

  -- Try to find `h_program`, and infer `program` from it
  let ⟨h_program, program⟩ ← withErrorContext h_run h_run_type <|
    findProgramHyp stateExpr
  let h_program := h_program.userName
  /-
    TODO: assert that the expected `stepi` theorems have been generated
  -/

  -- Then, try to find `h_pc`
  let pc ← mkFreshExprMVar (← mkAppM ``BitVec #[toExpr 64])
  let h_pc_type := h_pc_type stateExpr pc
  let h_pc ← findLocalDeclUsernameOfTypeOrError h_pc_type

  -- Unwrap and reflect `pc`
  let pc ← instantiateMVars pc
  let pc ← withErrorContext h_pc h_pc_type <| reflectBitVecLiteral 64 pc

  -- Attempt to find `h_err` and `h_sp`
  let h_err? ← findLocalDeclUsernameOfType? (h_err_type stateExpr)
  if h_err?.isNone then
    trace[Sym] "Could not find local hypothesis of type {h_err_type stateExpr}"
  let h_sp?  ← findLocalDeclUsernameOfType? (h_sp_type stateExpr)
  if h_sp?.isNone then
    trace[Sym] "Could not find local hypothesis of type {h_sp_type stateExpr}"

  return inferStatePrefixAndNumber {
<<<<<<< HEAD
    state, h_run, program, h_program, pc, h_pc, h_err?, h_sp?,
    runSteps?,
=======
    state, finalState, h_run, runSteps, program, h_program, pc, h_pc,
    h_err?, h_sp?
>>>>>>> 0998adb7
  }
where
  findLocalDeclUsernameOfType? (expectedType : Expr) : MetaM (Option Name) := do
    let decl ← findLocalDeclOfType? expectedType
    return (·.userName) <$> decl
  findLocalDeclUsernameOfTypeOrError (expectedType : Expr) : MetaM Name := do
    let decl ← findLocalDeclOfTypeOrError expectedType
    return decl.userName


<<<<<<< HEAD
def default (curr_state_number : Nat) : SymContext :=
  let s := s!"s{curr_state_number}"
  {
    state     := .mkSimple s
    h_run     := .mkSimple s!"h_run"
    h_program := .mkSimple s!"h_{s}_program"
    h_pc      := .mkSimple s!"h_{s}_pc"
    h_err?    := some <| .mkSimple s!"h_{s}_err"
    h_sp?     := some <| .mkSimple s!"h_{s}_sp"
    /-
      `runSteps`, `pc` and `program` actually require inspection of the context.
      However, these values are not actually used yet,
      they are merely kept because they will be useful in the future.
      We can safely put in bogus values for now.
      (Or we could do the honest thing and make these `Option`s)
    -/
    runSteps? := none
    program   := `UNUSED
    pc        := 0#64
  }
=======
>>>>>>> 0998adb7

/-! ## Massaging the local context -/

/-- If `h_sp` or `h_err` are missing from the `SymContext`,
add new goals of the expected types,
and use these to add `h_sp` and `h_err` to the main goal context -/
def addGoalsForMissingHypotheses (ctx : SymContext) : TacticM SymContext :=
  withMainContext do
    let mut ctx := ctx
    let mut goal ← getMainGoal
    let mut newGoals := []
    let lCtx ← getLCtx
    let some stateExpr :=
      (Expr.fvar ·.fvarId) <$> lCtx.findFromUserName? ctx.state
      | throwError "Could not find '{ctx.state}' in the local context"

    if ctx.h_err?.isNone then
      let h_err? := Name.mkSimple s!"h_{ctx.state}_run"
      let newGoal ← mkFreshMVarId

      goal := ← do
        let goalType := h_err_type stateExpr
        let newGoalExpr ← mkFreshExprMVarWithId newGoal goalType
        let goal' ← goal.assert h_err? goalType newGoalExpr
        let ⟨_, goal'⟩ ← goal'.intro1P
        return goal'

      newGoals := newGoal :: newGoals
      ctx := { ctx with h_err? }

    if ctx.h_sp?.isNone then
      let h_sp? := Name.mkSimple s!"h_{ctx.state}_sp"
      let newGoal ← mkFreshMVarId

      goal := ← do
        let h_sp_type := h_sp_type stateExpr
        let newGoalExpr ← mkFreshExprMVarWithId newGoal h_sp_type
        let goal' ← goal.assert h_sp? h_sp_type newGoalExpr
        let ⟨_, goal'⟩ ← goal'.intro1P
        return goal'

      newGoals := newGoal :: newGoals
      ctx := { ctx with h_sp? }

    replaceMainGoal (goal :: newGoals)
    return ctx

/-- change the type (in the local context of the main goal)
of the hypotheses tracked by the given `SymContext` to be *exactly* of the shape
described in the relevant docstrings.

That is, (un)fold types which were definitionally, but not syntactically,
equal to the expected shape. -/
def canonicalizeHypothesisTypes (c : SymContext) : TacticM Unit := withMainContext do
  let lctx ← getLCtx
  let mut goal ← getMainGoal
  let state ← c.stateExpr
  let program := mkConst c.program

  let mut hyps := #[
    (c.h_run, h_run_type c.finalState (toExpr c.runSteps) state),
    (c.h_program, h_program_type state program),
    (c.h_pc, h_pc_type state (toExpr c.pc))
  ]
  if let some h_err := c.h_err? then
    hyps := hyps.push (h_err, h_err_type state)
  if let some h_sp := c.h_sp? then
    hyps := hyps.push (h_sp, h_sp_type state)

  for ⟨name, type⟩ in hyps do
    let some decl := lctx.findFromUserName? name
      | throwError "Unknown local hypothesis `{c.state}`"
    goal ← goal.changeLocalDecl decl.fvarId type
  replaceMainGoal [goal]

/-! ## Incrementing the context to the next state -/

/-- `c.next` generates names for the next intermediate state and its hypotheses

`nextPc?`, if given, will be the pc of the next context.
If `nextPC?` is `none`, then the previous pc is incremented by 4 -/
def next (c : SymContext) (nextPc? : Option (BitVec 64) := none) :
    SymContext :=
  let curr_state_number := c.curr_state_number + 1
  let s := c.next_state
  {
<<<<<<< HEAD
    state     := s
    h_run     := c.h_run
    h_program := .mkSimple s!"h_{s}_program"
    h_pc      := .mkSimple s!"h_{s}_pc"
    h_err?    := some <| .mkSimple s!"h_{s}_err"
    h_sp?     := some <| .mkSimple s!"h_{s}_sp"
    runSteps? := (· - 1) <$> c.runSteps?
    program   := c.program
    pc        := nextPc?.getD (c.pc + 4#64)
=======
    state       := s
    finalState  := c.finalState
    h_run       := c.h_run
    h_program   := .mkSimple s!"h_{s}_program"
    h_pc        := .mkSimple s!"h_{s}_pc"
    h_err?      := some <| .mkSimple s!"h_{s}_err"
    h_sp?       := some <| .mkSimple s!"h_{s}_sp"
    runSteps    := c.runSteps - 1
    program     := c.program
    pc          := nextPc?.getD (c.pc + 4#64)
>>>>>>> 0998adb7
    curr_state_number
    state_prefix := c.state_prefix
  }<|MERGE_RESOLUTION|>--- conflicted
+++ resolved
@@ -163,17 +163,10 @@
   let h_run ← findLocalDeclUsernameOfTypeOrError h_run_type
 
   -- Unwrap and reflect `runSteps`
-<<<<<<< HEAD
   let runSteps? ←
-    try
-      some <$> reflectNatLiteral runSteps
-    catch _ =>
-      pure none
-
-=======
-  let runSteps ← withErrorContext h_run h_run_type <| reflectNatLiteral runSteps
+    try some <$> reflectNatLiteral runSteps
+    catch _ => pure none
   let finalState ← instantiateMVars finalState
->>>>>>> 0998adb7
 
   -- At this point, `stateExpr` should have been assigned (if it was an mvar),
   -- so we can unwrap it to get the underlying name
@@ -223,13 +216,8 @@
     trace[Sym] "Could not find local hypothesis of type {h_sp_type stateExpr}"
 
   return inferStatePrefixAndNumber {
-<<<<<<< HEAD
-    state, h_run, program, h_program, pc, h_pc, h_err?, h_sp?,
-    runSteps?,
-=======
-    state, finalState, h_run, runSteps, program, h_program, pc, h_pc,
+    state, finalState, h_run, runSteps?, program, h_program, pc, h_pc,
     h_err?, h_sp?
->>>>>>> 0998adb7
   }
 where
   findLocalDeclUsernameOfType? (expectedType : Expr) : MetaM (Option Name) := do
@@ -240,29 +228,6 @@
     return decl.userName
 
 
-<<<<<<< HEAD
-def default (curr_state_number : Nat) : SymContext :=
-  let s := s!"s{curr_state_number}"
-  {
-    state     := .mkSimple s
-    h_run     := .mkSimple s!"h_run"
-    h_program := .mkSimple s!"h_{s}_program"
-    h_pc      := .mkSimple s!"h_{s}_pc"
-    h_err?    := some <| .mkSimple s!"h_{s}_err"
-    h_sp?     := some <| .mkSimple s!"h_{s}_sp"
-    /-
-      `runSteps`, `pc` and `program` actually require inspection of the context.
-      However, these values are not actually used yet,
-      they are merely kept because they will be useful in the future.
-      We can safely put in bogus values for now.
-      (Or we could do the honest thing and make these `Option`s)
-    -/
-    runSteps? := none
-    program   := `UNUSED
-    pc        := 0#64
-  }
-=======
->>>>>>> 0998adb7
 
 /-! ## Massaging the local context -/
 
@@ -323,10 +288,11 @@
   let program := mkConst c.program
 
   let mut hyps := #[
-    (c.h_run, h_run_type c.finalState (toExpr c.runSteps) state),
     (c.h_program, h_program_type state program),
     (c.h_pc, h_pc_type state (toExpr c.pc))
   ]
+  if let some runSteps := c.runSteps? then
+    hyps := hyps.push (c.h_run, h_run_type c.finalState (toExpr runSteps) state)
   if let some h_err := c.h_err? then
     hyps := hyps.push (h_err, h_err_type state)
   if let some h_sp := c.h_sp? then
@@ -349,17 +315,6 @@
   let curr_state_number := c.curr_state_number + 1
   let s := c.next_state
   {
-<<<<<<< HEAD
-    state     := s
-    h_run     := c.h_run
-    h_program := .mkSimple s!"h_{s}_program"
-    h_pc      := .mkSimple s!"h_{s}_pc"
-    h_err?    := some <| .mkSimple s!"h_{s}_err"
-    h_sp?     := some <| .mkSimple s!"h_{s}_sp"
-    runSteps? := (· - 1) <$> c.runSteps?
-    program   := c.program
-    pc        := nextPc?.getD (c.pc + 4#64)
-=======
     state       := s
     finalState  := c.finalState
     h_run       := c.h_run
@@ -367,10 +322,9 @@
     h_pc        := .mkSimple s!"h_{s}_pc"
     h_err?      := some <| .mkSimple s!"h_{s}_err"
     h_sp?       := some <| .mkSimple s!"h_{s}_sp"
-    runSteps    := c.runSteps - 1
+    runSteps?   := (· - 1) <$> c.runSteps?
     program     := c.program
     pc          := nextPc?.getD (c.pc + 4#64)
->>>>>>> 0998adb7
     curr_state_number
     state_prefix := c.state_prefix
   }