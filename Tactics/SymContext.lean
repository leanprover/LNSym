--- conflicted
+++ resolved
@@ -221,19 +221,11 @@
   let pc ← withErrorContext h_pc h_pc_type <| reflectBitVecLiteral 64 pc
 
   -- Attempt to find `h_err` and `h_sp`
-<<<<<<< HEAD
-  let h_err ← findLocalDeclUsernameOfType? (h_err_type stateExpr)
-  if h_err.isNone then
+  let h_err? ← findLocalDeclUsernameOfType? (h_err_type stateExpr)
+  if h_err?.isNone then
     trace[Sym] "Could not find local hypothesis of type {h_err_type stateExpr}"
-  let h_sp  ← findLocalDeclUsernameOfType? (h_sp_type stateExpr)
-  if h_sp.isNone then
-=======
-  let h_err? ← findLocalDeclUsernameOfType? (←h_err_type stateExpr)
-  if h_err?.isNone then
-    trace[Sym] "Could not find local hypothesis of type {←h_err_type stateExpr}"
   let h_sp?  ← findLocalDeclUsernameOfType? (h_sp_type stateExpr)
   if h_sp?.isNone then
->>>>>>> 83798fa0
     trace[Sym] "Could not find local hypothesis of type {h_sp_type stateExpr}"
 
   return inferStatePrefixAndNumber {
