import Lean

open Lean
initialize
<<<<<<< HEAD
  registerTraceClass `Tactic.cse.summary -- CSE phase that summaries information after collection.
=======
  registerTraceClass `Tactic.cse.collection -- CSE phase that collects expressions.
  registerTraceClass `Tactic.cse.summary -- CSE phase that summaries information after collection.
  registerTraceClass `Tactic.cse.generalize -- CSE phase that attempts reperated generalization.

  -- enable tracing for `sym_n` tactic and related components
  registerTraceClass `Tactic.sym
>>>>>>> c4d5be0c
<|MERGE_RESOLUTION|>--- conflicted
+++ resolved
@@ -2,13 +2,7 @@
 
 open Lean
 initialize
-<<<<<<< HEAD
-  registerTraceClass `Tactic.cse.summary -- CSE phase that summaries information after collection.
-=======
-  registerTraceClass `Tactic.cse.collection -- CSE phase that collects expressions.
-  registerTraceClass `Tactic.cse.summary -- CSE phase that summaries information after collection.
-  registerTraceClass `Tactic.cse.generalize -- CSE phase that attempts reperated generalization.
-
+  -- CSE tactic's non-verbose summary logging.
+  registerTraceClass `Tactic.cse.summary 
   -- enable tracing for `sym_n` tactic and related components
-  registerTraceClass `Tactic.sym
->>>>>>> c4d5be0c
+  registerTraceClass `Tactic.sym