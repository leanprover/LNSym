--- conflicted
+++ resolved
@@ -312,9 +312,6 @@
       let goal ← goal.clear hStep.fvarId
       replaceMainGoal [goal]
 
-<<<<<<< HEAD
-      return c
-=======
       traceHeartbeats
 
 /-- `ensureLessThanRunSteps n` will
@@ -359,7 +356,6 @@
   #genStepEqTheorems {c.program}"
 -- TODO: can we make this error ^^ into a `Try this:` suggestion that
 --       automatically adds the right command just before the theorem?
->>>>>>> bbd30752
 
 /- used in `sym_n` tactic to specify an initial state -/
 syntax sym_at := "at" ident
@@ -449,12 +445,7 @@
     -- Rudimentary aggregation: we feed all the axiomatic effect hypotheses
     -- added while symbolically evaluating to `simp`
     let msg := m!"aggregating (non-)effects"
-<<<<<<< HEAD
-    withTraceNode `Tactic.sym (fun _ => pure msg) <| withMainContext do
-=======
     withTraceNode `Tactic.sym (fun _ => pure msg) <| withMainContext' do
-      traceHeartbeats "pre"
->>>>>>> bbd30752
       let goal? ← LNSymSimp (← getMainGoal) c.aggregateSimpCtx c.aggregateSimprocs
       replaceMainGoal goal?.toList
 
