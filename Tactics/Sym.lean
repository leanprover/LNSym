--- conflicted
+++ resolved
@@ -164,89 +164,6 @@
           originalGoals := originalGoals.concat subGoal
         setGoals (res.mvarId :: originalGoals)
 
-<<<<<<< HEAD
-/-- `withoutHyp h` will remove `h` from the main goals context,
-run the continuation `k`,
-and finally, attempt to re-add the hypothesis `h` to the new main goal.
-
-This is a work-around for `intro_fetch_decode` behaving badly when we have
-`stepi s0 = s1` in the local context.
-
-Returns the fvarid of `h` in the new context.
-If `h` could not be found, execute `k` anyway (with an unmodified context),
-and return none -/
-def withoutHyp (hyp : Name) (k : TacticM Unit) : TacticM (Option FVarId) :=
-  withMainContext do
-    let goal ← getMainGoal
-    let lctx ← getLCtx
-    match lctx.findFromUserName? hyp with
-      | none =>
-          k
-          return none
-      | some hypDecl =>
-          replaceMainGoal [← goal.clear hypDecl.fvarId]
-          k -- run the continuation
-          -- Attempt to re-add `hyp`
-          let newGoal ← getMainGoal -- `k` might have changed the goal
-          let ⟨newHyp, newGoal⟩ ←
-            newGoal.note hypDecl.userName hypDecl.toExpr hypDecl.type
-          replaceMainGoal [newGoal]
-          return newHyp
-
-/-- Given an equality `h_step : s{i+1} = w ... (... (w ... s{i})...)`,
-add hypotheses that axiomatically describe the effects in terms of
-reads from `s{i+1}`.
-
-Return the context for the next step (see `SymContext.next`), where
-we attempt to determine the new PC by reflecting the obtained effects,
-falling back to incrementing the PC if reflection failed. -/
-def explodeStep (c : SymContext) (hStep : Expr) : TacticM SymContext :=
-  withMainContext do
-    let mut eff ← c.effects.updateWithEq hStep
-
-    -- if let some h_sp := c.h_sp? then
-    --   let hSp ← SymContext.findFromUserName h_sp
-    --   -- let effWithSp?
-    --   eff ← match ← eff.withStackAlignment? hSp.toExpr with
-    --     | some newEff => pure newEff
-    --     | none => do
-    --         trace[Tactic.sym] "failed to show stack alignment"
-    --         -- FIXME: in future, we'd like to detect when the `sp_aligned`
-    --         -- hypothesis is actually necessary, and add the proof obligation
-    --         -- on-demand. For now, however, we over-approximate, and say that
-    --         -- if the original state was known to be aligned, and something
-    --         -- writes to the SP, then we eagerly add the obligation to proof
-    --         -- that the result is aligned as well.
-    --         -- If you don't want this obligation, simply remove the hypothesis
-    --         -- that the original state is aligned
-    --         let spEff ← eff.getField .SP
-    --         let subGoal ← mkFreshMVarId
-    --         -- subGoal.setTag <|
-    --         let hAligned ← do
-    --           let name := Name.mkSimple s!"h_{c.next_state}_sp_aligned"
-    --           mkFreshExprMVarWithId subGoal (userName := name) <|
-    --             mkAppN (mkConst ``Aligned) #[toExpr 64, spEff.value, toExpr 4]
-
-    --         trace[Tactic.sym] "created subgoal to show alignment:\n{subGoal}"
-
-    --         let subGoal? ← do
-    --           let (ctx, simprocs) ←
-    --             LNSymSimpContext
-    --               (config := {failIfUnchanged := false, decide := true})
-    --               (decls := #[hSp])
-    --           LNSymSimp subGoal ctx simprocs
-
-    --         if let some subGoal := subGoal? then
-    --           trace[Tactic.sym] "subgoal got simplified to:\n{subGoal}"
-    --           appendGoals [subGoal]
-    --         else
-    --           trace[Tactic.sym] "subgoal got closed by simplification"
-
-    --         let stackAlignmentProof? := some <|
-    --           mkAppN (mkConst ``CheckSPAlignment_of_r_sp_aligned)
-    --             #[eff.currentState, spEff.value, spEff.proof, hAligned]
-    --         pure { eff with stackAlignmentProof? }
-=======
 /-- Break an equality `h_step : s{i+1} = w ... (... (w ... s{i})...)` into an
 `AxEffects` that characterizes the effects in terms of reads from `s{i+1}`,
 add the relevant hypotheses to the local context, and
@@ -255,19 +172,7 @@
 def explodeStep (hStep : Expr) : SymM Unit :=
   SymM.withMainContext do
     let oldEff ← getThe AxEffects
-    let mut eff ← AxEffects.fromEq hStep
-
-    let stateExpr ← getCurrentState
-    /- Assert that the initial state of the obtained `AxEffects` is equal to
-    the state tracked by `c`.
-    This will catch and throw an error if the semantics of the current
-    instruction still contains unsupported constructs (e.g., an `if`) -/
-    if !(← isDefEq eff.initialState stateExpr) then
-      throwError "[explodeStep] expected initial state {stateExpr}, but found:\n  \
-        {eff.initialState}\nin\n\n{eff}"
-
-    eff ← eff.withProgramEq oldEff.programProof
-    eff ← eff.withField (← oldEff.getField .ERR).proof
+    let mut eff ← oldEff.updateWithEq hStep
 
     if let some h_sp := (← getThe SymContext).h_sp? then
       let hSp ← SymContext.findFromUserName h_sp
@@ -310,46 +215,21 @@
               mkAppN (mkConst ``CheckSPAlignment_of_r_sp_aligned)
                 #[eff.currentState, spEff.value, spEff.proof, hAligned]
             pure { eff with stackAlignmentProof? }
->>>>>>> 6d65ecf5
 
     -- Add new (non-)effect hyps to the context
     eff ← SymM.withMainContext <| do
       if ←(getBoolOption `Tactic.sym.debug) then
         eff.validate
 
-<<<<<<< HEAD
-      -- let eff ← eff.addHypothesesToLContext s!"h_{c.next_state}_"
-      -- let eff ← eff.cse
-      withMainContext <| eff.toSimpTheoremArray
-
-    withMainContext <| do
-      -- Add the new (non-)effect hyps to the aggregation simp context
-      let c := c.addSimpTheorems simpThms
-
-      -- Attempt to reflect the new PC
-      let nextPc ← eff.getField .PC
-      let nextPc? ← try
-        let nextPc ← reflectBitVecLiteral 64 nextPc.value
-        -- NOTE: `reflectBitVecLiteral` is fast when the value is a literal,
-        -- but might involve an expensive reduction when it is not
-        pure <| some nextPc
-      catch err =>
-        trace[Tactic.sym] "failed to reflect {nextPc.value}\n\n\
-          {err.toMessageData}"
-        pure none
-
-      return { c.next nextPc? with effects := eff }
-=======
       let eff ← eff.addHypothesesToLContext s!"h_{← getNextStateName}_"
       SymM.withMainContext <| do
         traceSymContext
-        let simpThms ← eff.toSimpTheorems
+        let simpThms ← eff.toSimpTheoremArray
         modifyThe SymContext (·.addSimpTheorems simpThms)
       pure eff
 
     -- Set the modified AxEffects in the environment
     set eff
->>>>>>> 6d65ecf5
 
 /-- A tactic wrapper around `explodeStep`.
 Note the use of `SymContext.fromLocalContext`,
@@ -396,12 +276,12 @@
     -- `simp` here
     SymM.withMainContext <| do
       let hStep ← SymContext.findFromUserName h_step.getId
-<<<<<<< HEAD
 
       -- Simplify to aggregate effects
       -- TODO(@bollu): integrate simp_mem to simplify memory reads here
       let goal ← getMainGoal
       let some goal ← do
+          let c ← getThe SymContext
           LNSymSimp goal c.aggregateSimpCtx c.aggregateSimprocs hStep.fvarId
         | throwError "internal error: simp closed goal unexpectedly"
       replaceMainGoal [goal]
@@ -410,29 +290,6 @@
       -- let simpCtx := { c.aggregateSimpCtx with
       --   simpTheorems := c.aggregateSimpCtx.simpTheorems.push effThms
       -- }
-=======
-      let lctx ← getLCtx
-      let decls := (← getThe SymContext).h_sp?.bind lctx.findFromUserName?
-      let decls := decls.toArray
-      -- If we know SP is aligned, `simp` with that fact
-
-      if !decls.isEmpty then
-        trace[Tactic.sym] "simplifying {hStep.toExpr} \
-          with {decls.map (·.toExpr)}"
-        -- If `decls` is empty, we have no more knowledge than before, so
-        -- everything that could've been `simp`ed, already should have been
-        let some goal ← do
-            let (ctx, simprocs) ← LNSymSimpContext
-              (config := {decide := false})
-              (decls := decls)
-            let goal ← getMainGoal
-            LNSymSimp goal ctx simprocs hStep.fvarId
-          | throwError "internal error: simp closed goal unexpectedly"
-        replaceMainGoal [goal]
-      else
-        trace[Tactic.sym] "we have no relevant local hypotheses, \
-          skipping simplification step"
->>>>>>> 6d65ecf5
 
     -- Prepare `h_program`,`h_err`,`h_pc`, etc. for next state
     SymM.withMainContext <| do
