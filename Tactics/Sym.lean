/-
Copyright (c) 2024 Amazon.com, Inc. or its affiliates. All Rights Reserved.
Released under Apache 2.0 license as described in the file LICENSE.
Author(s): Shilpi Goel
-/
import Arm.Exec
import Arm.Memory.MemoryProofs
import Tactics.FetchAndDecode
import Tactics.ExecInst
import Tactics.ChangeHyps
import Tactics.SymContext

import Lean

example : True := by
  simp?

initialize
  Lean.registerTraceClass `Sym

open BitVec
open Lean
open Lean.Elab.Tactic (TacticM evalTactic withMainContext)

/-- A wrapper around `evalTactic` that traces the passed tactic script and
then executes those tactics -/
private def evalTacticAndTrace (tactic : TSyntax `tactic) : TacticM Unit := do
  trace[Sym] "running:\n{tactic}"
  evalTactic tactic

/-- `init_next_step h_run` splits the hypothesis

`h_run: s_final = run n s`

introduces a new state variable, say `s_next` and two new hypotheses:
`h_step: s_next = stepi s`
`h_run': s_final = run (n-1) s_next`

The new state variable and the hypotheses are not named yet.
-/
macro "init_next_step" h_run:ident h_step:ident sn:ident : tactic =>
  `(tactic|
    (rw [run_onestep _ _ _ (by omega)] at $h_run:ident
    -- I prefer using let instead of obtain because obtain names
    -- the unsolved goal `case intro`. Then we get `.intro` suffixes
    -- there every time we run this tactic.
     let ⟨$sn:ident, ⟨$h_step:ident, _⟩⟩ := $h_run:ident;
     -- obtain ⟨$sn:ident, ⟨$h_step:ident, $h_run:ident⟩⟩ := $h_run:ident
     clear $h_run:ident; rename_i $h_run:ident
     simp (config := {ground := true}) only at $h_run:ident))

section stepiTac

/-- Apply the relevant pre-generated stepi lemma to replace a local hypothesis
  `h_step : ?s' = stepi ?s`
with an hypothesis in terms of `w` and `write_mem`
  `h_step : ?s' = w _ _ (w _ _ (... ?s))`
-/
def stepiTac (h_step : Ident) (ctx : SymContext)
  : TacticM Unit := withMainContext do
  let pc := (Nat.toDigits 16 ctx.pc.toNat).asString
  --  ^^ The PC in hex
  let step_lemma := mkIdent <| Name.str ctx.program s!"stepi_eq_0x{pc}"

  evalTacticAndTrace <|← `(tactic| (
    replace $h_step :=
      _root_.Eq.trans $h_step
        ($step_lemma:ident
          $ctx.h_program_ident:ident
          $ctx.h_pc_ident:ident
          $ctx.h_err_ident:ident)
  ))

elab "stepi_tac" h_step:ident : tactic => do
  let c ← SymContext.fromLocalContext none
  stepiTac (h_step) c

end stepiTac

/--
Symbolically simulate a single step, according the the symbolic simulation
context `c`, returning the context for the next step in simulation. -/
def sym1 (c : SymContext) : TacticM SymContext :=
  withMainContext do
    trace[Sym] "(sym1): simulating step {c.curr_state_number}:\n{repr c}"
    let h_step_n' := Lean.mkIdent (.mkSimple s!"h_step_{c.curr_state_number + 1}")

    -- Add new state to local context
    evalTacticAndTrace <|← `(tactic|
      init_next_step $c.h_run_ident:ident $h_step_n':ident $c.next_state_ident:ident
    )

    -- Apply relevant pre-generated `stepi` lemma
    stepiTac h_step_n' c

    -- Prepare `h_program`,`h_err`,`h_pc`, etc. for next state
    let h_st_prefix := Lean.Syntax.mkStrLit s!"h_{c.state}"
    evalTacticAndTrace <|← `(tactic|
      intro_fetch_decode_lemmas
        $h_step_n':ident $c.h_program_ident:ident $h_st_prefix:str
    )
    return c.next


<<<<<<< HEAD
open Lean (Name) in
/-- `sym1_i_n i n h_program` will symbolically evaluate a program for `n` steps,
starting from state `i`, where `h_program` is an assumption of the form:
`s{i}.program = someConcreteProgam`.

The context is assumed to contain hypotheses
```
h_s{i}_err : r StateField.ERR s{i} = .None
h_s{i}_pc  : r StateField.PC  s{i} = $PC
h_run      : sf = run $STEPS s0
```
Where $PC and $STEPS are concrete constants.
Note that the tactic will search for assumption of *exactly* these names,
it won't search by def-eq -/
@[deprecated "Use `sym1_n` instead"]
elab "sym1_i_n" i:num n:num _program:(ident)? : tactic => do
  Lean.Elab.Tactic.evalTactic (← `(tactic|
    simp (config := {failIfUnchanged := false}) only [state_simp_rules] at *
  ))
  let mut c := SymContext.default i.getNat
  for _ in List.range n.getNat do
    c ← sym1 c

/- used in `sym1_n` tactic to specify an initial state -/
syntax sym_at := "at" ident

syntax sym_while := "while" " := " tactic

=======
/- used in `sym_n` tactic -/
syntax sym_at := "at" ident

open Elab.Term (elabTerm) in
>>>>>>> 0998adb7
/--
`sym_n n` will symbolically evaluate a program for `n` steps.
Alternatively,
  `sym_n n at s` does the same, with `s` as initial state

If `s` is not passed, the initial state is inferred from the local context

The context is searched (up-to def-eq!) for hypotheses
```
h_program : s.program = ?concreteProgram
     h_pc : r StateField.PC  s = ?PC
    h_run : sf = run ?STEPS s
    h_err : r StateField.ERR s = .None
     h_sp : CheckSPAlignment s
```
Where ?PC and ?STEPS must reduce to a concrete literal,
and ?concreteProgram must be a constant
(i.e., a global definition refered to by name).

Hypotheses `h_err` and `h_sp` may be missing,
in which case a new goal of the appropriate type will be added.
The other hypotheses *must* be present,
since we infer required information from their types. -/
<<<<<<< HEAD
elab "sym1_n" while_tactic?:(sym_while)? n:num s:(sym_at)? : tactic => do
  let s ← s.mapM fun
    | `(sym_at|at $s:ident) => pure s.getId
    | _ => Lean.Elab.throwUnsupportedSyntax
  let while_tactic? : Option (TSyntax `tactic) ← while_tactic?.mapM fun
    | `(sym_while|while := $tactic) => pure tactic
    | _ => Lean.Elab.throwUnsupportedSyntax
  let while_tactic ← match while_tactic? with
    | some t => pure t
    | none   => `(tactic| omega)

=======
elab "sym_n" n:num s:(sym_at)? : tactic =>
  let s := s.map fun
    | `(sym_at|at $s:ident) => s.getId
    | _ => panic! "Unexpected syntax: {s}"
>>>>>>> 0998adb7
  Lean.Elab.Tactic.withMainContext <| do
    let mut c ← SymContext.fromLocalContext s
    c ← c.addGoalsForMissingHypotheses
    c.canonicalizeHypothesisTypes

<<<<<<< HEAD
    let n ← do
      let n := n.getNat
      match c.runSteps? with
        | none => pure n -- Just assume the number makes sense
        | some runSteps =>
            if n ≤ runSteps then
              pure n
            else
              let h_run ← userNameToMessageData c.h_run
              logWarning m!"Symbolic simulation using {h_run} is limited to at most {runSteps} steps"
              pure runSteps
=======
    -- Check that we are not asked to simulate more steps than available
    let n ←
      if n.getNat ≤ c.runSteps then
        pure n.getNat
      else
        let h_run ← userNameToMessageData c.h_run
        logWarning m!"Symbolic simulation using {h_run} is limited to at most {c.runSteps} steps"
        pure c.runSteps
>>>>>>> 0998adb7

    -- Check that step theorems have been pre-generated
    try
      let pc := c.pc.toHexWithoutLeadingZeroes
      let step_thm := Name.str c.program ("stepi_eq_0x" ++ pc)
      let _ ← getConstInfo step_thm
    catch err =>
      throwErrorAt err.getRef "{err.toMessageData}\n
Did you remember to generate step theorems with:
  #generateStepEqTheorems {c.program}"
-- TODO: can we make this error ^^ into a `Try this:` suggestion that
--       automatically adds the right command just before the theorem?

    -- The main loop
    for _ in List.range n do
      c ← sym1 c<|MERGE_RESOLUTION|>--- conflicted
+++ resolved
@@ -102,41 +102,12 @@
     return c.next
 
 
-<<<<<<< HEAD
-open Lean (Name) in
-/-- `sym1_i_n i n h_program` will symbolically evaluate a program for `n` steps,
-starting from state `i`, where `h_program` is an assumption of the form:
-`s{i}.program = someConcreteProgam`.
-
-The context is assumed to contain hypotheses
-```
-h_s{i}_err : r StateField.ERR s{i} = .None
-h_s{i}_pc  : r StateField.PC  s{i} = $PC
-h_run      : sf = run $STEPS s0
-```
-Where $PC and $STEPS are concrete constants.
-Note that the tactic will search for assumption of *exactly* these names,
-it won't search by def-eq -/
-@[deprecated "Use `sym1_n` instead"]
-elab "sym1_i_n" i:num n:num _program:(ident)? : tactic => do
-  Lean.Elab.Tactic.evalTactic (← `(tactic|
-    simp (config := {failIfUnchanged := false}) only [state_simp_rules] at *
-  ))
-  let mut c := SymContext.default i.getNat
-  for _ in List.range n.getNat do
-    c ← sym1 c
-
-/- used in `sym1_n` tactic to specify an initial state -/
+/- used in `sym_n` tactic to specify an initial state -/
 syntax sym_at := "at" ident
 
 syntax sym_while := "while" " := " tactic
 
-=======
-/- used in `sym_n` tactic -/
-syntax sym_at := "at" ident
-
 open Elab.Term (elabTerm) in
->>>>>>> 0998adb7
 /--
 `sym_n n` will symbolically evaluate a program for `n` steps.
 Alternatively,
@@ -160,8 +131,7 @@
 in which case a new goal of the appropriate type will be added.
 The other hypotheses *must* be present,
 since we infer required information from their types. -/
-<<<<<<< HEAD
-elab "sym1_n" while_tactic?:(sym_while)? n:num s:(sym_at)? : tactic => do
+elab "sym_n" while_tactic?:(sym_while)? n:num s:(sym_at)? : tactic =>
   let s ← s.mapM fun
     | `(sym_at|at $s:ident) => pure s.getId
     | _ => Lean.Elab.throwUnsupportedSyntax
@@ -171,19 +141,12 @@
   let while_tactic ← match while_tactic? with
     | some t => pure t
     | none   => `(tactic| omega)
-
-=======
-elab "sym_n" n:num s:(sym_at)? : tactic =>
-  let s := s.map fun
-    | `(sym_at|at $s:ident) => s.getId
-    | _ => panic! "Unexpected syntax: {s}"
->>>>>>> 0998adb7
   Lean.Elab.Tactic.withMainContext <| do
     let mut c ← SymContext.fromLocalContext s
     c ← c.addGoalsForMissingHypotheses
     c.canonicalizeHypothesisTypes
 
-<<<<<<< HEAD
+    -- Check that we are not asked to simulate more steps than available
     let n ← do
       let n := n.getNat
       match c.runSteps? with
@@ -195,16 +158,6 @@
               let h_run ← userNameToMessageData c.h_run
               logWarning m!"Symbolic simulation using {h_run} is limited to at most {runSteps} steps"
               pure runSteps
-=======
-    -- Check that we are not asked to simulate more steps than available
-    let n ←
-      if n.getNat ≤ c.runSteps then
-        pure n.getNat
-      else
-        let h_run ← userNameToMessageData c.h_run
-        logWarning m!"Symbolic simulation using {h_run} is limited to at most {c.runSteps} steps"
-        pure c.runSteps
->>>>>>> 0998adb7
 
     -- Check that step theorems have been pre-generated
     try
