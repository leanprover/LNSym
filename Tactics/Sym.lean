--- conflicted
+++ resolved
@@ -17,11 +17,7 @@
   Lean.registerTraceClass `Sym
 
 open BitVec
-<<<<<<< HEAD
 open Lean (FVarId TSyntax logWarning)
-=======
-open Lean (FVarId TSyntax)
->>>>>>> 123f6d50
 open Lean.Elab.Tactic (TacticM evalTactic withMainContext)
 
 /-- A wrapper around `evalTactic` that traces the passed tactic script and
@@ -131,7 +127,6 @@
   withMainContext do
     trace[Sym] "(sym1): simulating step {c.curr_state_number}:\n{repr c}"
     let h_step_n' := Lean.mkIdent (.mkSimple s!"h_step_{c.curr_state_number + 1}")
-<<<<<<< HEAD
 
     -- Add new state to local context
     evalTacticAndTrace <|← `(tactic|
@@ -147,16 +142,6 @@
       intro_fetch_decode_lemmas
         $h_step_n':ident $c.h_program_ident:ident $h_st_prefix:str
     )
-=======
-    let h_st_prefix := Lean.Syntax.mkStrLit s!"h_{c.state}"
-
-    evalTacticAndTrace <|← `(tactic| (
-        init_next_step $c.h_run_ident:ident $h_step_n':ident $c.next_state_ident:ident
-        -- Simulate one instruction
-        stepi_tac $h_step_n':ident $h_st_prefix:str
-        intro_fetch_decode_lemmas $h_step_n':ident $c.h_program_ident:ident $h_st_prefix:str
-    ))
->>>>>>> 123f6d50
     return c.next
 
 
