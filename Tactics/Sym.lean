/-
Copyright (c) 2024 Amazon.com, Inc. or its affiliates. All Rights Reserved.
Released under Apache 2.0 license as described in the file LICENSE.
Author(s): Shilpi Goel
-/
import Arm.Exec
import Arm.Memory.MemoryProofs
import Tactics.FetchAndDecode
import Tactics.ExecInst
import Tactics.ChangeHyps
import Tactics.SymContext

import Lean.Elab
import Lean.Expr

initialize
  Lean.registerTraceClass `Sym

open BitVec
open Lean (FVarId)

/-- `init_next_step h_run` splits the hypothesis

`h_run: s_final = run n s`

introduces a new state variable, say `s_next` and two new hypotheses:
`h_step: s_next = stepi s`
`h_run': s_final = run (n-1) s_next`

The new state variable and the hypotheses are not named yet.
-/
macro "init_next_step" h_run:ident h_step:ident sn:ident : tactic =>
  `(tactic|
    (rw [run_onestep _ _ _ (by omega)] at $h_run:ident
    -- I prefer using let instead of obtain because obtain names
    -- the unsolved goal `case intro`. Then we get `.intro` suffixes
    -- there every time we run this tactic.
     let ⟨$sn:ident, ⟨$h_step:ident, _⟩⟩ := $h_run:ident;
     -- obtain ⟨$sn:ident, ⟨$h_step:ident, $h_run:ident⟩⟩ := $h_run:ident
     clear $h_run:ident; rename_i $h_run:ident
     simp (config := {ground := true}) only at $h_run:ident))

def sym_one (curr_state_number : Nat) : Lean.Elab.Tactic.TacticM Unit :=
  Lean.Elab.Tactic.withMainContext do
    let n_str := toString curr_state_number
    let n'_str := toString (curr_state_number + 1)
    let mk_name (s : String) : Lean.Name :=
      Lean.Name.mkStr Lean.Name.anonymous s
    -- h_st: prefix of user names of hypotheses about state st
    let h_st_prefix := Lean.Syntax.mkStrLit ("h_s" ++ n_str)
    -- h_st_program: name of the hypothesis about the program at state st
    let h_st_program := Lean.mkIdent (mk_name ("h_s" ++ n_str ++ "_program"))
    let h_st_pc := Lean.mkIdent (mk_name ("h_s" ++ n_str ++ "_pc"))
    let h_st_err := Lean.mkIdent (mk_name ("h_s" ++ n_str ++ "_err"))
    let h_st_sp_aligned := Lean.mkIdent (mk_name ("h_s" ++ n_str ++ "_sp_aligned"))
    -- st': name of the next state
    let st' := Lean.mkIdent (mk_name ("s" ++ n'_str))
    -- h_run: name of the hypothesis with the `run` function
    let h_run := Lean.mkIdent (mk_name "h_run")
    -- h_step_n': name of the hypothesis with the `stepi` function
    let h_step_n' := Lean.mkIdent (mk_name ("h_step_" ++ n'_str))
    Lean.Elab.Tactic.evalTactic (←
      `(tactic|
         (init_next_step $h_run:ident $h_step_n':ident $st':ident
          -- Simulate one instruction
          fetch_and_decode $h_step_n':ident $h_st_prefix:str
          -- (try clear $h_step_n:ident)
          exec_inst $h_step_n':ident $h_st_prefix:str
          intro_fetch_decode_lemmas $h_step_n':ident $h_st_program:ident $h_st_prefix:str
          (try clear $h_st_pc:ident $h_st_program:ident $h_st_err:ident $h_st_sp_aligned:ident)
          -- intro_change_hyps $h_step_n':ident $h_st_prefix:str
          -- (try clear $h_step_n':ident)
      )))

-- sym_n tactic symbolically simulates n instructions.
elab "sym_n" n:num : tactic => do
  for i in List.range n.getNat do
    sym_one i

-- sym_n tactic symbolically simulates n instructions from
-- state number i.
elab "sym_i_n" i:num n:num : tactic => do
  for j in List.range n.getNat do
    sym_one (i.getNat + j)

section stepiTac

open Lean Elab Tactic Expr Meta

def stepiTac (goal : MVarId) (h_step : Name) (hyp_prefix : String)
  : TacticM Bool := goal.withContext do
  -- Find all the FVars in the local context whose name begins with
  -- hyp_prefix.
  let h_step_expr ← getFVarFromUserName h_step
  let lctx ← getLCtx
  let matching_decls := filterDeclsWithPrefix lctx hyp_prefix.toName
  -- logInfo m!"matching_decls: {matching_decls[0]!.userName}"

  -- Simplify `fetch_inst`: note: using `ground := true` here causes
  -- maxRecDepth to be reached. Use reduceMapFind? instead.
  let (ctx, simprocs) ←
    LNSymSimpContext (config := {decide := false, ground := false})
                     (simp_attrs := #[`minimal_theory, `bitvec_rules, `state_simp_rules])
                     (decls_to_unfold := #[])
                     (thms := #[])
                     (decls := matching_decls)
                     (simprocs := #[])
  let some goal' ← LNSymSimp goal ctx simprocs (fvarid := h_step_expr.fvarId!) |
                   logInfo m!"[stepiTac] The goal appears to be solved, but this tactic \
                              is not a finishing tactic! Something went wrong?"
                   return false
  replaceMainGoal [goal']
  return true

def stepiTacElab (h_step : Name) (hyp_prefix : String) : TacticM Unit :=
  withMainContext
  (do
    let success ← stepiTac (← getMainGoal) h_step hyp_prefix
    if ! success then
      failure)

elab "stepi_tac" h_step:ident hyp_prefix:str : tactic =>
  stepiTacElab (h_step.getId) (hyp_prefix.getString)

end stepiTac

open Lean.Elab.Tactic (TacticM withMainContext evalTactic) in
def sym1 (c : SymContext) : TacticM SymContext :=
  withMainContext do
    let c' := c.nextState
    -- h_st: prefix of user names of hypotheses about state st
    let h_st_prefix := Lean.Syntax.mkStrLit s!"h_{c.state}"
    -- h_step_n': name of the hypothesis with the `stepi` function
    let h_step_n' := Lean.mkIdent (.str .anonymous s!"h_step_{c'.curr_state_number}")
    let stx ←
      `(tactic|
         (init_next_step $c.h_run_ident:ident $h_step_n':ident $c'.state_ident:ident
          -- Simulate one instruction
          stepi_tac $h_step_n':ident $h_st_prefix:str
          intro_fetch_decode_lemmas $h_step_n':ident $c.h_program_ident:ident $h_st_prefix:str
      ))
    trace[Sym] "Running tactic:\n{stx}"
    evalTactic stx
    return c'


open Lean (Name) in
/-- `sym1_i_n i n h_program` will symbolically evaluate a program for `n` steps,
starting from state `i`, where `h_program` is an assumption of the form:
`s{i}.program = someConcreteProgam`.

The context is assumed to contain hypotheses
```
h_s{i}_err : r StateField.ERR s{i} = .None
h_s{i}_pc  : r StateField.PC  s{i} = $PC
h_run      : sf = run $STEPS s0
```
Where $PC and $STEPS are concrete constants.
Note that the tactic will search for assumption of *exactly* these names,
it won't search by def-eq -/
elab "sym1_i_n" i:num n:num _program:(ident)? : tactic => do
  Lean.Elab.Tactic.evalTactic (← `(tactic|
    simp (config := {failIfUnchanged := false}) only [state_simp_rules] at *
  ))
  let mut c := SymContext.default i.getNat
  for _ in List.range n.getNat do
    c ← sym1 c

/- used in `sym1_n` tactic -/
syntax sym_at := "at" ident

/--
`sym1_n n` will symbolically evaluate a program for `n` steps.
Alternatively,
  `sym1_n n at s` does the same, with `s` as initial state

If `s` is not passed, the initial state is inferred from the local context

The context is searched (up-to def-eq!) for hypotheses
```
h_program : s.program = ?concreteProgram
     h_pc : r StateField.PC  s = ?PC
    h_run : sf = run ?STEPS s
    h_err : r StateField.ERR s = .None
     h_sp : CheckSPAlignment s
```
Where ?PC and ?STEPS must reduce to a concrete literal,
and ?concreteProgram must be a constant
<<<<<<< HEAD
(i.e., a global definition refered to by name).

Hypotheses `h_err` and `h_sp` may be missing,
in which case a new goal of the appropriate type will be added.
The other hypotheses *must* be present,
since we infer required information from their types. -/
elab "sym1_n" n:num s:(sym_at)? : tactic =>
  let s := s.map fun
    | `(sym_at|at $s:ident) => s.getId
    | _ => panic! "Unexpected syntax: {s}"

=======
(i.e., a global definition refered to by name). -/
elab "sym1_n" n:num s:(sym_at)? : tactic =>
>>>>>>> 7eed9ab1
  Lean.Elab.Tactic.withMainContext <| do
    Lean.Elab.Tactic.evalTactic (← `(tactic|
      simp (config := {failIfUnchanged := false}) only [state_simp_rules] at *
    ))
<<<<<<< HEAD

    let mut c ← SymContext.fromLocalContext s
    c ← c.addGoalsForMissingHypotheses

=======
    let s := s.map fun
      | `(sym_at|at $s:ident) => s.getId
      | _ => panic! "Unexpected syntax: {s}"
    let mut c ← SymContext.fromLocalContext s
>>>>>>> 7eed9ab1
    for _ in List.range n.getNat do
      c ← sym1 c<|MERGE_RESOLUTION|>--- conflicted
+++ resolved
@@ -186,7 +186,6 @@
 ```
 Where ?PC and ?STEPS must reduce to a concrete literal,
 and ?concreteProgram must be a constant
-<<<<<<< HEAD
 (i.e., a global definition refered to by name).
 
 Hypotheses `h_err` and `h_sp` may be missing,
@@ -197,25 +196,13 @@
   let s := s.map fun
     | `(sym_at|at $s:ident) => s.getId
     | _ => panic! "Unexpected syntax: {s}"
-
-=======
-(i.e., a global definition refered to by name). -/
-elab "sym1_n" n:num s:(sym_at)? : tactic =>
->>>>>>> 7eed9ab1
   Lean.Elab.Tactic.withMainContext <| do
     Lean.Elab.Tactic.evalTactic (← `(tactic|
       simp (config := {failIfUnchanged := false}) only [state_simp_rules] at *
     ))
-<<<<<<< HEAD
 
     let mut c ← SymContext.fromLocalContext s
     c ← c.addGoalsForMissingHypotheses
 
-=======
-    let s := s.map fun
-      | `(sym_at|at $s:ident) => s.getId
-      | _ => panic! "Unexpected syntax: {s}"
-    let mut c ← SymContext.fromLocalContext s
->>>>>>> 7eed9ab1
     for _ in List.range n.getNat do
       c ← sym1 c