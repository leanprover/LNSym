--- conflicted
+++ resolved
@@ -27,9 +27,5 @@
   -- Remove this line if you do not need such functionality.
   -- supportInterpreter := true
 
-<<<<<<< HEAD
 require LeanSAT from git "https://github.com/leanprover/leansat" @ "main"
-=======
-require LeanSAT from git "https://github.com/leanprover/leansat" @ "main"
-require ELFSage from git "https://github.com/draperlaboratory/ELFSage.git" @ "main"
->>>>>>> 2b81ce5b
+require ELFSage from git "https://github.com/draperlaboratory/ELFSage.git" @ "main"