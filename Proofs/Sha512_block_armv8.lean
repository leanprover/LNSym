--- conflicted
+++ resolved
@@ -57,9 +57,10 @@
   (h_s0_ok : read_err s0 = StateError.None)
   (h_run : s_final = run 4 s0) :
   read_err s_final = StateError.None := by
-  unfold read_pc at h_s0_pc
-  sym_n 4 0x126538 sha512_program_test_1
-  rw [h_run,h_s4_ok]
+  iterate 4 (sym1 [h_s0_program])
+  -- unfold read_pc at h_s0_pc
+  -- sym_n 4 0x126538 sha512_program_test_1
+  -- rw [h_run,h_s4_ok]
 
 ----------------------------------------------------------------------
 
@@ -107,7 +108,6 @@
   (h_s0_program : s0.program = sha512_program_test_3.find?)
   (h_run : s_final = run 4 s0) :
   read_err s_final = StateError.None := by
-
   -- unfold read_pc at h_s0_pc
   -- sym_n 4 0x1264c0 sha512_program_test_3
   -- rw [h_run,h_s4_ok]
@@ -120,13 +120,8 @@
   (h_pc : read_pc s = 0x1264c0#64)
   (h_program : s.program = sha512_program_test_3.find?)
   (h_s' : s' = run 4 s) :
-<<<<<<< HEAD
   read_err s' = StateError.None := by
   FIXME
-=======
-  read_err s' = StateError.None := by sorry
-  /-
->>>>>>> 9fc7c4b6
   -- Symbolically simulate one instruction.
   (sym1 [h_program])
   --
@@ -146,12 +141,11 @@
   · rename_i h; simp (config := {ground := true}) at h
   · unfold run
     simp [stepi, *]
-    rw [fetch_inst_from_rbmap_program h_program]
+    rw [fetch_inst_from_program h_program]
     -- (FIXME) Here I run into a similar situation, where we are
     -- matching on Std.RBMap.find? with ground terms and simp/ground
     -- fails.
     sorry
-  -/
 
 ----------------------------------------------------------------------
 
