--- conflicted
+++ resolved
@@ -306,33 +306,8 @@
   -- TODO: Tactic to "explode" conjunctions?
   obtain ⟨h_s0_pc, h_s0_program, h_s0_err, h_s0_sp_aligned⟩ := h_pre
   -- Symbolic simulation
-  -- (FIXME) sym_n doesn't play well with unconditional branches.
-  /-
-  application type mismatch
-  program.stepi_0x4005a8 s1 s2 h_s1_program h_s1_pc
-  argument
-  h_s1_pc
-  has type
-  r StateField.PC s1 = 0x4005b0#64 : Prop
-  but is expected to have type
-  r StateField.PC s1 = 0x4005a8#64 : Prop
-  -/
-<<<<<<< HEAD
   sym_n 2
-  -- (FIXME) better stepi lemma generation
-  simp (config := {ground := true}) only at h_step_2
-  -- Aggregate block effects
-  -- explode_step h_step_1
-  -- explode_step h_step_2
-  simp only [run] at h_run
-  subst h_run
-  simp only [*, state_simp_rules, bitvec_rules, minimal_theory]
-=======
-  -- sym_n 2
-  sym_n 1 at s0
-  sym_n 1 at s1
   simp (config := {ground := true}) only [*, state_simp_rules, bitvec_rules, minimal_theory]
->>>>>>> 8e35a198
   rw [AddWithCarry.all_ones_zero_flag_64]
   done
 
