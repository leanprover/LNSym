--- conflicted
+++ resolved
@@ -86,7 +86,6 @@
                   ktbl_addr      (SHA2.k_512.length * 8))
   -- (h_run : sf = run 4 s0)
   :
-<<<<<<< HEAD
   -- @shilpi: rewrite `SHA2.h0_512.toBitVec.extractLsBytes 48 16` to
   -- `(extractLsBytes SHA2.h0_512.toBitVec 48 16)`
   -- cause it's easier to read.
@@ -106,14 +105,6 @@
  Quot.sound]
 -/
 #guard_msgs in #print axioms sha512_block_armv8_prelude_sym_ctx_access
-=======
-  read_mem_bytes 16 (ctx_addr s0 + 48#64) s0 = xxxx := by
-  -- Prelude
-  -- simp_all only [state_simp_rules, -h_run]
-  -- Symbolic Simulation
-  -- sym_n 4
-  sorry
->>>>>>> 9da96a76
 
 /-
 Let's automatically figure out what
