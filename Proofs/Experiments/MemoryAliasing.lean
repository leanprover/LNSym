/-
Copyright (c) 2024 Amazon.com, Inc. or its affiliates. All Rights Reserved.
Released under Apache 2.0 license as described in the file LICENSE.
Author(s): Shilpi Goel, Siddharth Bhat

The goal is to eliminate the sorry, and to simplify the proof to a tactic invocation.
-/
import Arm
import Arm.Memory.MemoryProofs
import Arm.BitVec
import Arm.Memory.SeparateAutomation

<<<<<<< HEAD
namespace MemLegal
/-- Show reflexivity of legality. -/
example (l : mem_legal' a 16) : mem_legal' a 16 := by
  bv_omega'
end MemLegal

namespace MemSubset
/-- Show reflexivity of subset. -/
example (l : mem_subset' a 16 b 16) : mem_subset' a 16 b 16 := by
  sorry

end MemSubset

set_option trace.simp_mem true in
set_option trace.simp_mem.info true in

theorem mem_automation_test_2
  (h_s0_src_dest_separate : mem_separate' src_addr  16 dest_addr 16) :
  read_mem_bytes 16 src_addr (write_mem_bytes 16 dest_addr blah s0) =
  read_mem_bytes 16 src_addr s0 := by
  -- ⊢ read_mem_bytes 16 src_addr (write_mem_bytes 16 dest_addr blah s0) = read_mem_bytes 16 src_addr s0
  sorry
=======
set_option trace.simp_mem true in
set_option trace.simp_mem.info true in
theorem mem_automation_test
  (h_s0_src_dest_separate : mem_separate' src_addr  16 dest_addr 16) :
  read_mem_bytes 16 src_addr (write_mem_bytes 16 dest_addr blah s0) =
  read_mem_bytes 16 src_addr s0 := by
  -- ⊢ read_mem_bytes 16 src_addr (write_mem_bytes 16 dest_addr blah s0) = read_mem_bytes 16 src_addr s0
  simp_mem
  -- ⊢ read_mem_bytes 16 src_addr s0 = read_mem_bytes 16 src_addr s0
  rfl

/-- info: 'mem_automation_test' depends on axioms: [propext, Classical.choice, Quot.sound] -/
#guard_msgs in #print axioms mem_automation_test

theorem mem_automation_test_2
  (h_n0 : n0 ≠ 0)
  (h_no_wrap_src_region : mem_legal' src_addr (n0 <<< 4))
  (h_no_wrap_dest_region : mem_legal' dest_addr (n0 <<< 4))
  (h_s0_src_dest_separate :
    mem_separate' src_addr  (n0 <<< 4)
                  dest_addr (n0 <<< 4)) :
  read_mem_bytes 16 src_addr (write_mem_bytes 16 dest_addr blah s0) =
  read_mem_bytes 16 src_addr s0 := by
  sorry
  -- rw [read_mem_bytes_of_write_mem_bytes_different (by decide) (by decide)]
  -- rwa [@mem_separate_for_subset_general
  --           src_addr (src_addr + (n0 <<< 4 - 1))
  --           dest_addr (dest_addr + (n0 <<< 4 - 1))
  --           src_addr (src_addr + 15#64)
  --           dest_addr (dest_addr + 15#64)]
  -- repeat sorry
>>>>>>> 6d1ef32d

/-- info: 'mem_automation_test_2' depends on axioms: [propext, sorryAx, Quot.sound] -/
#guard_msgs in #print axioms mem_automation_test_2<|MERGE_RESOLUTION|>--- conflicted
+++ resolved
@@ -10,11 +10,14 @@
 import Arm.BitVec
 import Arm.Memory.SeparateAutomation
 
-<<<<<<< HEAD
 namespace MemLegal
 /-- Show reflexivity of legality. -/
-example (l : mem_legal' a 16) : mem_legal' a 16 := by
+theorem legal_1 (l : mem_legal' a 16) : mem_legal' a 16 := by
   bv_omega'
+
+/-- info: 'MemLegal.legal_1' depends on axioms: [propext, Quot.sound] -/
+#guard_msgs in #print axioms legal_1
+
 end MemLegal
 
 namespace MemSubset
@@ -22,31 +25,22 @@
 example (l : mem_subset' a 16 b 16) : mem_subset' a 16 b 16 := by
   sorry
 
+/-- error: unknown constant 'legal_2' -/
+#guard_msgs in #print axioms legal_2
+
 end MemSubset
 
 set_option trace.simp_mem true in
 set_option trace.simp_mem.info true in
 
-theorem mem_automation_test_2
+theorem mem_automation_test_1
   (h_s0_src_dest_separate : mem_separate' src_addr  16 dest_addr 16) :
   read_mem_bytes 16 src_addr (write_mem_bytes 16 dest_addr blah s0) =
   read_mem_bytes 16 src_addr s0 := by
-  -- ⊢ read_mem_bytes 16 src_addr (write_mem_bytes 16 dest_addr blah s0) = read_mem_bytes 16 src_addr s0
   sorry
-=======
-set_option trace.simp_mem true in
-set_option trace.simp_mem.info true in
-theorem mem_automation_test
-  (h_s0_src_dest_separate : mem_separate' src_addr  16 dest_addr 16) :
-  read_mem_bytes 16 src_addr (write_mem_bytes 16 dest_addr blah s0) =
-  read_mem_bytes 16 src_addr s0 := by
-  -- ⊢ read_mem_bytes 16 src_addr (write_mem_bytes 16 dest_addr blah s0) = read_mem_bytes 16 src_addr s0
-  simp_mem
-  -- ⊢ read_mem_bytes 16 src_addr s0 = read_mem_bytes 16 src_addr s0
-  rfl
 
-/-- info: 'mem_automation_test' depends on axioms: [propext, Classical.choice, Quot.sound] -/
-#guard_msgs in #print axioms mem_automation_test
+/-- info: 'mem_automation_test_1' depends on axioms: [propext, sorryAx, Quot.sound] -/
+#guard_msgs in #print axioms mem_automation_test_1
 
 theorem mem_automation_test_2
   (h_n0 : n0 ≠ 0)
@@ -58,14 +52,6 @@
   read_mem_bytes 16 src_addr (write_mem_bytes 16 dest_addr blah s0) =
   read_mem_bytes 16 src_addr s0 := by
   sorry
-  -- rw [read_mem_bytes_of_write_mem_bytes_different (by decide) (by decide)]
-  -- rwa [@mem_separate_for_subset_general
-  --           src_addr (src_addr + (n0 <<< 4 - 1))
-  --           dest_addr (dest_addr + (n0 <<< 4 - 1))
-  --           src_addr (src_addr + 15#64)
-  --           dest_addr (dest_addr + 15#64)]
-  -- repeat sorry
->>>>>>> 6d1ef32d
 
 /-- info: 'mem_automation_test_2' depends on axioms: [propext, sorryAx, Quot.sound] -/
 #guard_msgs in #print axioms mem_automation_test_2