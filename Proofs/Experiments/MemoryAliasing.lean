--- conflicted
+++ resolved
@@ -10,8 +10,8 @@
 import Arm.BitVec
 import Arm.Memory.SeparateAutomation
 
-set_option trace.simp_mem true
-set_option trace.simp_mem.info true
+-- set_option trace.simp_mem true
+-- set_option trace.simp_mem.info true
 
 namespace MemLegal
 /-- Show reflexivity of legality. -/
@@ -98,25 +98,21 @@
 /-- info: 'MemSeparate.separate_6' depends on axioms: [propext, Classical.choice, Quot.sound] -/
 #guard_msgs in #print axioms separate_6
 
-/-- constant shift for base pointer. -/
-theorem separate_7 (hm : m ≠ 0)
+/-- error: ❌️ simp_mem failed to make any progress. -/
+#guard_msgs in theorem separate_7 (hm : m ≠ 0)
     (l : mem_separate' a 100 b m)
     (l : mem_separate' (a+100) 100 b m)  :
     mem_separate' a 200 b m := by
-  simp_mem
-  sorry /- Need better address normalization. -/
-
-/-- symbolic shift for base pointer. -/
-theorem separate_8 {n : Nat} (hn : n ≠ 0) (hm : m ≠ 0)
+  simp_mem /- Need better address normalization. -/
+  trace_state
+
+/-- error: ❌️ simp_mem failed to make any progress. -/
+#guard_msgs in theorem separate_8 {n : Nat} (hn : n ≠ 0) (hm : m ≠ 0)
     (l : mem_separate' a n b m)
     (l : mem_separate' (a+n) n b m)  :
     mem_separate' a (2*n) b m := by
-  simp_mem
-  sorry  /- Need better address normalization. -/
-
-/-- info: 'MemSeparate.separate_6' depends on axioms: [propext, Classical.choice, Quot.sound] -/
-#guard_msgs in #print axioms separate_6
-
+  simp_mem /- Need better address normalization. -/
+  trace_state
 
 end MemSeparate
 
@@ -179,7 +175,7 @@
       (write_mem_bytes 48 src_addr val s0)) =
    val.extractLsBytes 1 10 := by
   simp only [memory_rules]
-  simp_mem; -- TODO: repeat on change.
+  simp_mem -- TODO: repeat on change.
   congr 1
   bv_omega' -- TODO: address normalization.
 
@@ -386,7 +382,6 @@
 
 end MathProperties
 
-<<<<<<< HEAD
 
 
 section PairwiseSeparate
@@ -401,8 +396,12 @@
     simp_mem
 
 end PairwiseSeparate
-=======
+
 namespace MemOptions
+
+set_option trace.simp_mem true
+set_option trace.simp_mem.info true
+
 
 /--
 error: unsolved goals
@@ -410,9 +409,10 @@
 ---
 info: [simp_mem.info] Searching for Hypotheses
 [simp_mem.info] Summary: Found 0 hypotheses
+[simp_mem.info] ⚙️ Matching on ⊢ False
 [simp_mem.info] Performing Rewrite At Main Goal
-  [simp_mem.info] ⚙️ Matching on ⊢ False
   [simp_mem.info] Simplifying goal.
+[simp_mem.info] ❌️ No progress made in this iteration. halting.
 ---
 info: ⊢ False
 -/
@@ -421,18 +421,18 @@
   trace_state
 
 /--
-error: ❌️ simp_mem failed to make progress.
+error: ❌️ simp_mem failed to make any progress.
 ---
 info: [simp_mem.info] Searching for Hypotheses
 [simp_mem.info] Summary: Found 0 hypotheses
+[simp_mem.info] ⚙️ Matching on ⊢ False
 [simp_mem.info] Performing Rewrite At Main Goal
-  [simp_mem.info] ⚙️ Matching on ⊢ False
   [simp_mem.info] Simplifying goal.
+[simp_mem.info] ❌️ No progress made in this iteration. halting.
 -/
 #guard_msgs in theorem test_fail_if_unchanged : False := by
   simp_mem
   trace_state
 
 
-end MemOptions
->>>>>>> 099e085a
+end MemOptions