--- conflicted
+++ resolved
@@ -427,11 +427,7 @@
 info: [simp_mem.info] Searching for Hypotheses
 [simp_mem.info] Summary: Found 0 hypotheses
 [simp_mem.info] ⚙️ Matching on ⊢ False
-<<<<<<< HEAD
-[simp_mem.info] Unknown memory expression kind ⊢ False. Trying a reduction to omega...
-=======
 [simp_mem.info] Unknown memory expression ⊢ False. Trying reduction to omega (`config.useOmegaToClose = true`):
->>>>>>> 2cbfcdd5
   [simp_mem.info] Adding omega facts from hypotheses
   [simp_mem.info] Executing `omega` to close False
   [simp_mem.info] goal (Note: can be large)
@@ -457,11 +453,7 @@
 info: [simp_mem.info] Searching for Hypotheses
 [simp_mem.info] Summary: Found 0 hypotheses
 [simp_mem.info] ⚙️ Matching on ⊢ False
-<<<<<<< HEAD
-[simp_mem.info] Unknown memory expression kind ⊢ False. Trying a reduction to omega...
-=======
 [simp_mem.info] Unknown memory expression ⊢ False. Trying reduction to omega (`config.useOmegaToClose = true`):
->>>>>>> 2cbfcdd5
   [simp_mem.info] Adding omega facts from hypotheses
   [simp_mem.info] Executing `omega` to close False
   [simp_mem.info] goal (Note: can be large)
