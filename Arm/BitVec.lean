/-
Copyright (c) 2023 Amazon.com, Inc. or its affiliates. All Rights Reserved.
Released under Apache 2.0 license as described in the file LICENSE.
Author(s): Shilpi Goel, Siddharth Bhat
-/

-- Kitchen sink file for bitvector theorems

----------------------------------------------------------------------

import Arm.Attr

namespace BitVec

open BitVec

-- Adding some useful simp lemmas to `bitvec_rules`: we do not include
-- `bv_toNat` lemmas here.
-- See Init.Data.BitVec.Lemmas.
attribute [bitvec_rules] BitVec.ofFin_eq_ofNat
attribute [bitvec_rules] BitVec.ofFin.injEq
attribute [bitvec_rules] BitVec.cast_eq
attribute [bitvec_rules] BitVec.zeroExtend_eq
attribute [bitvec_rules] BitVec.truncate_eq
attribute [bitvec_rules] BitVec.getLsbD_ofFin
attribute [bitvec_rules] BitVec.getLsbD_ge
attribute [bitvec_rules] BitVec.getMsbD_ge
attribute [bitvec_rules] BitVec.toNat_zero_length
attribute [bitvec_rules] BitVec.getLsbD_zero_length
attribute [bitvec_rules] BitVec.getMsbD_zero_length
attribute [bitvec_rules] BitVec.msb_zero_length
attribute [bitvec_rules] BitVec.toNat_ofBool
attribute [bitvec_rules] BitVec.msb_ofBool
attribute [bitvec_rules] BitVec.not_ofBool
attribute [bitvec_rules] BitVec.toNat_ofFin
attribute [bitvec_rules] BitVec.toNat_ofNatLt
attribute [bitvec_rules] BitVec.getLsbD_ofNatLt
attribute [bitvec_rules] BitVec.toFin_ofNat
attribute [bitvec_rules] BitVec.getLsbD_zero
attribute [bitvec_rules] BitVec.getMsbD_zero
attribute [bitvec_rules] BitVec.toNat_mod_cancel
attribute [bitvec_rules] BitVec.msb_zero
attribute [bitvec_rules] BitVec.toNat_cast
attribute [bitvec_rules] BitVec.getLsbD_cast
attribute [bitvec_rules] BitVec.getMsbD_cast
attribute [bitvec_rules] BitVec.toNat_ofInt
attribute [bitvec_rules] BitVec.toInt_ofInt
attribute [bitvec_rules] BitVec.ofInt_natCast
attribute [bitvec_rules] BitVec.toNat_zeroExtend'
attribute [bitvec_rules] BitVec.toNat_zeroExtend
attribute [bitvec_rules] BitVec.toNat_truncate
attribute [bitvec_rules] BitVec.zeroExtend_zero
attribute [bitvec_rules] BitVec.ofNat_toNat
attribute [bitvec_rules] BitVec.getLsbD_zeroExtend'
attribute [bitvec_rules] BitVec.getMsbD_zeroExtend'
attribute [bitvec_rules] BitVec.getLsbD_zeroExtend
attribute [bitvec_rules] BitVec.getMsbD_zeroExtend_add
attribute [bitvec_rules] BitVec.getLsbD_truncate
attribute [bitvec_rules] BitVec.zeroExtend_zeroExtend_of_le
attribute [bitvec_rules] BitVec.truncate_truncate_of_le
attribute [bitvec_rules] BitVec.truncate_cast
attribute [bitvec_rules] BitVec.extractLsb_ofFin
attribute [bitvec_rules] BitVec.extractLsb_ofNat
attribute [bitvec_rules] BitVec.extractLsb'_toNat
attribute [bitvec_rules] BitVec.extractLsb_toNat
attribute [bitvec_rules] BitVec.getLsbD_extract
attribute [bitvec_rules] BitVec.toNat_allOnes
attribute [bitvec_rules] BitVec.getLsbD_allOnes
attribute [bitvec_rules] BitVec.toNat_or
attribute [bitvec_rules] BitVec.toFin_or
attribute [bitvec_rules] BitVec.getLsbD_or
attribute [bitvec_rules] BitVec.getMsbD_or
attribute [bitvec_rules] BitVec.msb_or
attribute [bitvec_rules] BitVec.truncate_or
attribute [bitvec_rules] BitVec.toNat_and
attribute [bitvec_rules] BitVec.toFin_and
attribute [bitvec_rules] BitVec.getLsbD_and
attribute [bitvec_rules] BitVec.getMsbD_and
attribute [bitvec_rules] BitVec.msb_and
attribute [bitvec_rules] BitVec.truncate_and
attribute [bitvec_rules] BitVec.toNat_xor
attribute [bitvec_rules] BitVec.toFin_xor
attribute [bitvec_rules] BitVec.getLsbD_xor
attribute [bitvec_rules] BitVec.truncate_xor
attribute [bitvec_rules] BitVec.toNat_not
attribute [bitvec_rules] BitVec.toFin_not
attribute [bitvec_rules] BitVec.getLsbD_not
attribute [bitvec_rules] BitVec.truncate_not
attribute [bitvec_rules] BitVec.not_cast
attribute [bitvec_rules] BitVec.and_cast
attribute [bitvec_rules] BitVec.or_cast
attribute [bitvec_rules] BitVec.xor_cast
attribute [bitvec_rules] BitVec.toNat_shiftLeft
attribute [bitvec_rules] BitVec.toFin_shiftLeft
attribute [bitvec_rules] BitVec.getLsbD_shiftLeft
attribute [bitvec_rules] BitVec.getMsbD_shiftLeft
attribute [bitvec_rules] BitVec.getLsbD_shiftLeftZeroExtend
attribute [bitvec_rules] BitVec.getMsbD_shiftLeftZeroExtend
attribute [bitvec_rules] BitVec.msb_shiftLeftZeroExtend
attribute [bitvec_rules] BitVec.toNat_ushiftRight
attribute [bitvec_rules] BitVec.getLsbD_ushiftRight
attribute [bitvec_rules] BitVec.toNat_append
attribute [bitvec_rules] BitVec.getLsbD_append
attribute [bitvec_rules] BitVec.getMsbD_append
attribute [bitvec_rules] BitVec.truncate_append
attribute [bitvec_rules] BitVec.truncate_cons
attribute [bitvec_rules] BitVec.not_append
attribute [bitvec_rules] BitVec.and_append
attribute [bitvec_rules] BitVec.or_append
attribute [bitvec_rules] BitVec.xor_append
attribute [bitvec_rules] BitVec.toNat_cons
attribute [bitvec_rules] BitVec.getLsbD_cons
attribute [bitvec_rules] BitVec.msb_cons
attribute [bitvec_rules] BitVec.getMsbD_cons_zero
attribute [bitvec_rules] BitVec.getMsbD_cons_succ
attribute [bitvec_rules] BitVec.not_cons
attribute [bitvec_rules] BitVec.cons_or_cons
attribute [bitvec_rules] BitVec.cons_and_cons
attribute [bitvec_rules] BitVec.cons_xor_cons
attribute [bitvec_rules] BitVec.toNat_concat
attribute [bitvec_rules] BitVec.getLsbD_concat_zero
attribute [bitvec_rules] BitVec.getLsbD_concat_succ
attribute [bitvec_rules] BitVec.not_concat
attribute [bitvec_rules] BitVec.concat_or_concat
attribute [bitvec_rules] BitVec.concat_and_concat
attribute [bitvec_rules] BitVec.concat_xor_concat
attribute [bitvec_rules] BitVec.toNat_add
attribute [bitvec_rules] BitVec.toFin_add
attribute [bitvec_rules] BitVec.ofFin_add
attribute [bitvec_rules] BitVec.add_ofFin
attribute [bitvec_rules] BitVec.add_zero
attribute [bitvec_rules] BitVec.zero_add
attribute [bitvec_rules] BitVec.toInt_add
attribute [bitvec_rules] BitVec.toNat_sub
attribute [bitvec_rules] BitVec.toFin_sub
attribute [bitvec_rules] BitVec.ofFin_sub
attribute [bitvec_rules] BitVec.sub_ofFin
attribute [bitvec_rules] BitVec.sub_zero
attribute [bitvec_rules] BitVec.sub_self
attribute [bitvec_rules] BitVec.toNat_neg
attribute [bitvec_rules] BitVec.toFin_neg
attribute [bitvec_rules] BitVec.neg_zero
attribute [bitvec_rules] BitVec.toNat_mul
attribute [bitvec_rules] BitVec.toFin_mul
attribute [bitvec_rules] BitVec.mul_zero
attribute [bitvec_rules] BitVec.mul_one
attribute [bitvec_rules] BitVec.one_mul
attribute [bitvec_rules] BitVec.toInt_mul
attribute [bitvec_rules] BitVec.le_ofFin
attribute [bitvec_rules] BitVec.ofFin_le
attribute [bitvec_rules] BitVec.ofNat_le_ofNat
attribute [bitvec_rules] BitVec.lt_ofFin
attribute [bitvec_rules] BitVec.ofFin_lt
attribute [bitvec_rules] BitVec.ofNat_lt_ofNat
attribute [bitvec_rules] BitVec.rotateLeft_mod_eq_rotateLeft
attribute [bitvec_rules] BitVec.getLsbD_rotateLeft
attribute [bitvec_rules] BitVec.rotateRight_mod_eq_rotateRight
attribute [bitvec_rules] BitVec.getLsbD_rotateRight
attribute [bitvec_rules] BitVec.ofBool_true
attribute [bitvec_rules] BitVec.ofBool_false
attribute [bitvec_rules] BitVec.ofNat_eq_ofNat
attribute [bitvec_rules] BitVec.zero_eq
attribute [bitvec_rules] BitVec.truncate_eq_zeroExtend

attribute [bitvec_rules] BitVec.add_sub_cancel
attribute [bitvec_rules] BitVec.sub_add_cancel

-- BitVec Simproc rules:
-- See Lean/Meta/Tactic/Simp/BuiltinSimprocs for the built-in
-- simprocs.
attribute [bitvec_rules] BitVec.reduceNeg
attribute [bitvec_rules] BitVec.reduceNot
attribute [bitvec_rules] BitVec.reduceAbs
attribute [bitvec_rules] BitVec.reduceAnd
attribute [bitvec_rules] BitVec.reduceOr
attribute [bitvec_rules] BitVec.reduceXOr
attribute [bitvec_rules] BitVec.reduceAdd
attribute [bitvec_rules] BitVec.reduceMul
attribute [bitvec_rules] BitVec.reduceSub
attribute [bitvec_rules] BitVec.reduceDiv
attribute [bitvec_rules] BitVec.reduceMod
attribute [bitvec_rules] BitVec.reduceUMod
attribute [bitvec_rules] BitVec.reduceUDiv
attribute [bitvec_rules] BitVec.reduceSMTUDiv
attribute [bitvec_rules] BitVec.reduceSMod
attribute [bitvec_rules] BitVec.reduceSRem
attribute [bitvec_rules] BitVec.reduceSDiv
attribute [bitvec_rules] BitVec.reduceSMTSDiv
attribute [bitvec_rules] BitVec.reduceGetLsb
attribute [bitvec_rules] BitVec.reduceGetMsb
attribute [bitvec_rules] BitVec.reduceShiftLeft
attribute [bitvec_rules] BitVec.reduceUShiftRight
attribute [bitvec_rules] BitVec.reduceSShiftRight
attribute [bitvec_rules] BitVec.reduceHShiftLeft
attribute [bitvec_rules] BitVec.reduceHShiftLeft'
attribute [bitvec_rules] BitVec.reduceHShiftRight
attribute [bitvec_rules] BitVec.reduceHShiftRight'
attribute [bitvec_rules] BitVec.reduceRotateLeft
attribute [bitvec_rules] BitVec.reduceRotateRight
attribute [bitvec_rules] BitVec.reduceAppend
attribute [bitvec_rules] BitVec.reduceCast
attribute [bitvec_rules] BitVec.reduceToNat
attribute [bitvec_rules] BitVec.reduceToInt
attribute [bitvec_rules] BitVec.reduceOfInt
attribute [bitvec_rules] BitVec.reduceOfNat
attribute [bitvec_rules] BitVec.reduceEq
attribute [bitvec_rules] BitVec.reduceNe
attribute [bitvec_rules] BitVec.reduceLT
attribute [bitvec_rules] BitVec.reduceLE
attribute [bitvec_rules] BitVec.reduceGT
attribute [bitvec_rules] BitVec.reduceGE
attribute [bitvec_rules] BitVec.reduceULT
attribute [bitvec_rules] BitVec.reduceULE
attribute [bitvec_rules] BitVec.reduceSLT
attribute [bitvec_rules] BitVec.reduceSLE
attribute [bitvec_rules] BitVec.reduceZeroExtend'
attribute [bitvec_rules] BitVec.reduceShiftLeftZeroExtend
attribute [bitvec_rules] BitVec.reduceExtracLsb'
attribute [bitvec_rules] BitVec.reduceReplicate
attribute [bitvec_rules] BitVec.reduceZeroExtend
attribute [bitvec_rules] BitVec.reduceSignExtend
attribute [bitvec_rules] BitVec.reduceAllOnes
attribute [bitvec_rules] BitVec.reduceBitVecOfFin
attribute [bitvec_rules] BitVec.reduceBitVecToFin
attribute [bitvec_rules] BitVec.reduceShiftLeftShiftLeft
attribute [bitvec_rules] BitVec.reduceShiftRightShiftRight

-- BitVec->Nat Simproc rules
attribute [bitvec_rules] BitVec.reduceToNat
attribute [bitvec_rules] Nat.reduceAdd
attribute [bitvec_rules] Nat.reduceMul
attribute [bitvec_rules] Nat.reduceSub
attribute [bitvec_rules] Nat.reduceDiv
attribute [bitvec_rules] Nat.reduceMod
attribute [bitvec_rules] Nat.reducePow
attribute [bitvec_rules] Nat.reduceGcd
attribute [bitvec_rules] Nat.reduceLT
attribute [bitvec_rules] Nat.reduceGT
attribute [bitvec_rules] Nat.reduceBEq
attribute [bitvec_rules] Nat.reduceBNe
attribute [bitvec_rules] Nat.reduceEqDiff
attribute [bitvec_rules] Nat.reduceBeqDiff
attribute [bitvec_rules] Nat.reduceBneDiff
attribute [bitvec_rules] Nat.reduceLTLE
attribute [bitvec_rules] Nat.reduceLeDiff
attribute [bitvec_rules] Nat.reduceSubDiff
attribute [bitvec_rules] BitVec.toNat_ofNat

-- Some Fin lemmas useful for bitvector reasoning:
attribute [bitvec_rules] Fin.eta
attribute [bitvec_rules] Fin.isLt
attribute [bitvec_rules] Fin.isValue -- To normalize Fin literals

-- Some lemmas useful for clean-up after the use of simp/ground
-- leaves some terms exposed:
attribute [bitvec_rules] BitVec.val_toFin

----------------------------------------------------------------------
-- Some BitVec definitions

/-- Flatten a list of bitvectors into one bitvector. -/
protected def flatten {n : Nat} (xs : List (BitVec n)) : BitVec (n * xs.length) :=
  match xs with
  | [] => 0#0
  | x :: rest =>
    have h : n + n * List.length rest = n * List.length (x :: rest) := by
      simp [List.length_cons, Nat.mul_one, Nat.mul_add, Nat.succ_eq_one_add]
      omega
    BitVec.cast h (x ++ (BitVec.flatten rest))

/-- Generate a random bitvector of width n. The range of the values
can also be specified using lo and hi arguments, which default to 0
and 2^n - 1 (inclusive), respectively. -/
protected def rand (n : Nat) (lo := 0) (hi := 2^n - 1) : IO (BitVec n) := do
  pure (BitVec.ofNat n (← IO.rand lo hi))

def unsigned_compare (a b : BitVec n) : Ordering :=
  if BitVec.ult a b then .lt else if a = b then .eq else .gt

@[bitvec_rules]
abbrev ror (x : BitVec n) (r : Nat) : BitVec n :=
  rotateRight x r

/-- Return the `i`-th least significant bit (or `0` if `i >= w`) of
    the `n`-bit bitvector `x`. -/
@[bitvec_rules]
abbrev lsb (x : BitVec n) (i : Nat) : BitVec 1 :=
  -- TODO: We could use
  --   BitVec.extractLsb' i 1 x
  -- and avoid the cast here, but unfortunately, extractLsb' isn't supported
  -- by LeanSAT.
  (BitVec.extractLsb i i x).cast (by omega)

abbrev partInstall (hi lo : Nat) (val : BitVec (hi - lo + 1)) (x : BitVec n): BitVec n :=
  let mask := allOnes (hi - lo + 1)
  let val_aligned := (zeroExtend n val) <<< lo
  let mask_with_hole := ~~~ ((zeroExtend n mask) <<< lo)
  let x_with_hole := x &&& mask_with_hole
  x_with_hole ||| val_aligned

example : (partInstall 3 0 0xC#4 0xAB0D#16 = 0xAB0C#16) := rfl

def flattenTR {n : Nat} (xs : List (BitVec n)) (i : Nat)
  (acc : BitVec len) (H : n > 0) : BitVec len :=
  match xs with
  | [] => acc
  | x :: rest =>
    have h : n = (i * n + n - 1 - i * n + 1) := by omega
    let new_acc := (BitVec.partInstall (i * n + n - 1) (i * n) (BitVec.cast h x) acc)
    flattenTR rest (i + 1) new_acc H

/-- Reverse bits of a bit-vector. -/
def reverse (x : BitVec n) : BitVec n :=
  let rec reverseTR (x : BitVec n) (i : Nat) (acc : BitVec n) :=
    match i with
    | 0 => acc
    | j + 1 =>
      let xi : BitVec 1 := extractLsb' (i - 1) 1 x
      let acc := BitVec.partInstall (n - i) (n - i) (xi.cast (by omega)) acc
      reverseTR x j acc
  reverseTR x n $ BitVec.zero n

example : reverse 0b11101#5 = 0b10111#5 := rfl

/-- Split a bit-vector into sub vectors of size e. -/
def split (x : BitVec n) (e : Nat) (h : 0 < e): List (BitVec e) :=
  let rec splitTR (x : BitVec n) (e : Nat) (h : 0 < e)
    (i : Nat) (acc : List (BitVec e)) : List (BitVec e) :=
    match i with
    | 0 => acc
    | j + 1 =>
      let lo := (n / e - i) * e
      let part : BitVec e := extractLsb' lo e x
      let newacc := part :: acc
      splitTR x e h j newacc
  splitTR x e h (n / e) []

example : split 0xabcd1234#32 8 (by omega) = [0xab#8, 0xcd#8, 0x12#8, 0x34#8] := rfl

/-- Reverse a list of bit vectors and flatten the list. -/
def revflat (x : List (BitVec n)) : BitVec (n * x.length) :=
  have h : n * x.reverse.length = n * x.length := by
    simp only [List.length_reverse]
  BitVec.cast h $ BitVec.flatten (List.reverse x)

/-- Get the width of a bitvector. -/
protected def width (_ : BitVec n) : Nat := n

/-- Convert a bitvector into its hex representation, without leading zeroes.

See `BitVec.toHex` if you do want the leading zeroes.

NOTE: returns only the digits, without a `0x` prefix -/
def toHexWithoutLeadingZeroes {w} (x : BitVec w) : String :=
  (Nat.toDigits 16 x.toNat).asString

----------------------------------------------------------------------

attribute [ext] BitVec

instance : Ord (BitVec n) where
  -- Unsigned comparison
  compare := unsigned_compare

instance {w} : Hashable (BitVec w) where
  hash x := hash x.toNat

-- Making sure that the following are decidable.
example : 5#4 = 5#4 := by decide
example : ¬ 4#4 = 5#4 := by decide
example : 3#4 < 4#4 := by decide
example : 3#4 <= 4#4 := by decide
example : 4#4 >= 4#4 := by decide
example : 5#4 >= 4#4 := by decide

-------------------------- Fin and BitVec Lemmas ---------------------

@[ext] protected theorem extensionality_fin (idx1 idx2 : BitVec n)
    (h0 : idx1.toFin = idx2.toFin) :
    idx1 = idx2 := by
    ext
    exact congrArg Fin.val h0

protected theorem extensionality_fin_contrapositive
  {idx1 idx2 : BitVec n} (h0 : ¬idx1 = idx2) :
    idx1.toFin ≠ idx2.toFin :=
  mt (BitVec.extensionality_fin idx1 idx2) h0

theorem bitvec_zero_is_unique (x : BitVec 0) :
  x = 0#0 := by
  apply BitVec.extensionality_fin
  apply Fin.ext
  have h := x.toFin.isLt
  refine Nat.eq_of_le_of_lt_succ ?_ h
  simp only [Nat.pow_zero, Fin.fin_one_eq_zero, Nat.le_refl]

theorem fin_bitvec_add (x y : BitVec n) :
  (x.toFin + y.toFin) = (x + y).toFin := rfl

theorem fin_bitvec_sub (x y : BitVec n) :
  (x.toFin - y.toFin) = (x - y).toFin := rfl

theorem fin_bitvec_or (x y : BitVec n) :
  (x ||| y).toFin = (x.toFin ||| y.toFin) := by
  simp

theorem fin_bitvec_and (x y : BitVec n) :
  (x &&& y).toFin = (x.toFin &&& y.toFin) := by
  simp

theorem fin_bitvec_lt (x y : BitVec n) :
  (x.toFin < y.toFin) ↔ (x < y) := by rfl

theorem fin_bitvec_le (x y : BitVec n) :
  (x.toFin <= y.toFin) ↔ (x <= y) := by rfl

-------------------------- Nat and BitVec Lemmas ---------------------

theorem bitvec_to_nat_of_nat :
  (BitVec.toNat (BitVec.ofNat n x)) = x % 2^n := by
  simp [toNat_ofNat]

theorem bitvec_of_nat_to_nat (n : Nat) (x : BitVec n) :
   (BitVec.ofNat n (BitVec.toNat x)) = x := by
   simp [ofNat_toNat]

@[ext] protected theorem extensionality_nat (idx1 idx2 : BitVec n)
    (h0 : idx1.toNat = idx2.toNat) :
    idx1 = idx2 := by
    ext; unfold BitVec.toNat at h0; assumption

protected theorem extensionality_nat_contrapositive
  {idx1 idx2 : BitVec n} (h0 : ¬idx1 = idx2) :
    idx1.toNat ≠ idx2.toNat :=
  mt (BitVec.extensionality_nat idx1 idx2) h0

theorem nat_bitvec_lt (x y : BitVec n) :
  (x.toNat < y.toNat) ↔ (x < y) := by rfl

theorem nat_bitvec_le (x y : BitVec n) :
  (x.toNat <= y.toNat) ↔ (x <= y) := by rfl

theorem nat_bitvec_add (x y : BitVec n) :
  (x + y).toNat = (x.toNat + y.toNat) % 2 ^ n := rfl

theorem nat_bitvec_sub (x y : BitVec n) :
  (x - y).toNat = (x.toNat + (2^n - y.toNat)) % 2^n := by
  have : (x - y).toNat = ((2^n - y.toNat) + x.toNat) % 2^n := rfl
  rw [this, Nat.add_comm]


theorem toNat_ofNat_lt {n w₁ : Nat} (hn : n < 2^w₁) :
    (BitVec.ofNat w₁ n).toNat = n := by
  simp only [toNat_ofNat, Nat.mod_eq_of_lt hn]


---------------------------- Comparison Lemmas -----------------------

@[simp] protected theorem not_lt {n : Nat} {a b : BitVec n} : ¬ a < b ↔ b ≤ a := by
  exact Fin.not_lt ..

theorem ge_of_not_lt (x y : BitVec w₁) (h : ¬ (x < y)) : x ≥ y := by
  simp_all only [BitVec.le_def, BitVec.lt_def]
  omega

protected theorem le_of_eq (x y : BitVec n) (h : x = y) :
  x <= y := by
  simp [←nat_bitvec_le]
  exact Nat.le_of_eq (congrArg BitVec.toNat h)

protected theorem lt_iff_val_lt_val {a b : BitVec n} : a < b ↔ a.toNat < b.toNat :=
  Iff.rfl

protected theorem le_iff_val_le_val {a b : BitVec n} : a ≤ b ↔ a.toNat ≤ b.toNat :=
  Iff.rfl

@[simp]
protected theorem val_bitvec_lt {n : Nat} {a b : BitVec n} : a.toNat < b.toNat ↔ a < b :=
  Iff.rfl

@[simp]
protected theorem val_bitvec_le {n : Nat} {a b : BitVec n} : a.toNat ≤ b.toNat ↔ a ≤ b :=
  Iff.rfl

protected theorem val_nat_le (x y n : Nat)
  (h0 : x <= y) (h1 : x < 2^n) (h2 : y < 2^n) :
  BitVec.ofNat n x <= BitVec.ofNat n y := by
  rw [BitVec.le_iff_val_le_val]
  simp [bitvec_to_nat_of_nat]
  rw [Nat.mod_eq_of_lt h1]
  rw [Nat.mod_eq_of_lt h2]
  trivial

----------------------------- Add/Sub  Lemmas ------------------------

protected theorem zero_le_sub (x y : BitVec n) :
  0#n <= x - y := by
  refine (BitVec.nat_bitvec_le (0#n) (x - y)).mp ?a
  simp only [toNat_ofNat, Nat.zero_mod, toNat_sub, Nat.zero_le]

----------------------------- Logical  Lemmas ------------------------

@[bitvec_rules]
protected theorem zero_or (x : BitVec n) : 0#n ||| x = x := by
  unfold HOr.hOr instHOrOfOrOp OrOp.or instOrOp BitVec.or
  simp only [toNat_ofNat, Nat.zero_mod, Nat.zero_or]
  congr

@[bitvec_rules]
protected theorem or_zero (x : BitVec n) : x ||| 0#n = x := by
  rw [BitVec.or_comm]
  rw [BitVec.zero_or]
  done

@[bitvec_rules]
protected theorem or_self (x : BitVec n) :
  x ||| x = x := by
  refine eq_of_toNat_eq ?_
  rw [BitVec.toNat_or]
  apply Nat.eq_of_testBit_eq
  simp only [Nat.testBit_or, Bool.or_self, implies_true]
  done

--------------------- ZeroExtend/Append/Extract  Lemmas ----------------

@[bitvec_rules]
theorem zeroExtend_zero_width : (zeroExtend 0 x) = 0#0 := by
  unfold zeroExtend
  split <;> simp [bitvec_zero_is_unique]

-- During symbolic simulation, we often encounter an `if` in the first argument
-- of `zeroExtend` (e.g., `read_gpr` reads a specified `width` of the register,
-- which is often computed by checking whether the `instruction.sf` bit is 0 or
-- 1). I've found the rules `zeroExtend_if_true` and `zeroExtend_if_false` to be
-- helpful to reduce such occurrences of `zeroExtend` terms.

@[bitvec_rules]
theorem zeroExtend_if_true [Decidable p] (x : BitVec n)
  (h_eq : a = (if p then a else b)) :
  (zeroExtend (if p then a else b) x) = BitVec.cast h_eq (zeroExtend a x) := by
  simp only [toNat_eq, toNat_truncate, ← h_eq, toNat_cast]

@[bitvec_rules]
theorem zeroExtend_if_false [Decidable p] (x : BitVec n)
  (h_eq : b = (if p then a else b)) :
  (zeroExtend (if p then a else b) x) = BitVec.cast h_eq (zeroExtend b x) := by
  simp only [toNat_eq, toNat_truncate, ← h_eq, toNat_cast]

theorem extractLsb_eq (x : BitVec n) (h : n = n - 1 + 1) :
  BitVec.extractLsb (n - 1) 0 x = BitVec.cast h x := by
  unfold extractLsb extractLsb'
  ext1
  simp [←h]

@[bitvec_rules]
protected theorem extract_lsb_of_zeroExtend (x : BitVec n) (h : j < i) :
    extractLsb j 0 (zeroExtend i x) = zeroExtend (j + 1) x := by
  apply BitVec.eq_of_getLsbD_eq
  simp
  intro k
  have q : k < i := by omega
  by_cases h : decide (k ≤ j) <;> simp [q, h]
  simp_all
  omega

@[bitvec_rules, simp]
theorem zero_append {w} (x : BitVec 0) (y : BitVec w) :
    x ++ y = y.cast (by simp) := by
  apply eq_of_getLsbD_eq
  simp only [zero_width_append, getLsbD_cast, implies_true]

@[bitvec_rules]
theorem empty_bitvector_append_left
  (x : BitVec n) (h : 0 + n = n) :
  BitVec.cast h (0#0 ++ x) = x := by
  simp only [cast, zero_width_append, toNat_ofNatLt]
  rfl

-- In case we need ▸ instead of BitVec.cast (and we should really
-- try not to need ▸ because it may break the cast API), applying
-- my_bv_cast_eq_cast and then unfold my_bv_cast should do the trick,
-- like in empty_bitvector_append_left_triangle below.
def my_bv_cast (h : n = m) (x : BitVec n) : BitVec m := h ▸ x

theorem my_bv_cast_eq_cast (x : BitVec n) (h : n = m) :
  my_bv_cast h x = BitVec.cast h x := by
  subst_vars
  simp only [my_bv_cast, BitVec.cast_eq]

theorem empty_bitvector_append_left_triangle
  (x : BitVec n) (h : 0 + n = n) :
  (h ▸ (0#0 ++ x)) = x := by
  have h1 := empty_bitvector_append_left x h
  have h2 := @my_bv_cast_eq_cast
  unfold my_bv_cast at h2
  rw [h2]
  trivial

theorem append_of_extract_general_nat (high low n vn : Nat) (h : vn < 2 ^ n) :
  ((((vn >>> low) % 2 ^ n) % 2 ^ high) <<< low) ||| (vn % 2 ^ low) =
  (vn % 2 ^ (high + low)) := by
  apply Nat.eq_of_testBit_eq
  intro i
  simp only [Nat.testBit_or, Nat.testBit_shiftLeft, ge_iff_le]
  by_cases h₀ : (low <= i) ..
  case pos => -- low <= i
    by_cases h₁ : (i < n) ..
    case pos => -- (low <= i) and (i < n)
      simp_all only [decide_True, Bool.true_and]
      have h1 : vn % 2^low < 2^i :=
        calc
         _ < 2^low := by apply Nat.mod_lt; exact Nat.two_pow_pos low
         _ <= 2^i := by apply Nat.pow_le_pow_right; decide; assumption
      simp only [Nat.testBit_lt_two_pow h1, Bool.or_false]
      simp_all only [Nat.testBit_mod_two_pow]
      simp only [Nat.testBit_shiftRight]
      have h3 : i - low < n := by omega
      simp_all [Nat.add_sub_cancel]
      have h4 : (i - low < high) ↔ (i < high + low) := by omega
      simp_all
    case neg => -- (low <= i) and (n <= i)
      simp_all [Nat.not_lt, Nat.testBit_mod_two_pow]
      have h4 : (i - low < high) ↔ (i < high + low) := by omega
      have h5 : ¬(i - low < n - low) := by omega
      have h6 : ¬(i < low) := by omega
      simp [h5, h6]
      rw [Nat.testBit_lt_two_pow]
      · simp [*]
      · apply Nat.lt_of_lt_of_le h
        rwa [Nat.pow_le_pow_iff_right Nat.one_lt_two]
  case neg => -- (i < low)
    simp [h₀]
    simp_all [Nat.testBit_mod_two_pow]
    have h11 : i < high + low := by omega
    simp_all
  done

theorem append_of_extract (n : Nat) (v : BitVec n)
  (high0 : high = n - low) (low0 : 1 <= low)
  (h : high + (low - 1 - 0 + 1) = n) :
  BitVec.cast h (zeroExtend high (v >>> low) ++ extractLsb (low - 1) 0 v) = v := by
  ext
  subst high
  have vlt := v.isLt; simp_all only [Nat.sub_zero]
  have := append_of_extract_general_nat (n - low) low n (BitVec.toNat v) vlt
  have low_le : low ≤ n := by omega
  simp_all [toNat_zeroExtend, Nat.sub_add_cancel, low_le]
  rw [Nat.mod_eq_of_lt (b := 2 ^ n)] at this
  · rw [this]
  · rw [Nat.shiftRight_eq_div_pow]
    exact Nat.lt_of_le_of_lt (Nat.div_le_self _ _) vlt
  done

theorem append_of_extract_general (v : BitVec n)
  (low0 : 1 <= low)
  (h1 : high = width)
  (h2 : (high + low - 1 - 0 + 1) = (width + (low - 1 - 0 + 1))) :
  BitVec.cast h1 (zeroExtend high (v >>> low)) ++ extractLsb (low - 1) 0 v =
  BitVec.cast h2 (extractLsb (high + low - 1) 0 v) := by
  ext
  have := append_of_extract_general_nat high low n (BitVec.toNat v)
  have h_vlt := v.isLt; simp_all only [Nat.sub_zero, h1]
  simp only [h_vlt, h1, forall_prop_of_true] at this
  have low' : 1 ≤ width + low := Nat.le_trans low0 (Nat.le_add_left low width)
  simp_all [toNat_zeroExtend, Nat.sub_add_cancel]
  rw [Nat.mod_eq_of_lt (b := 2 ^ n)] at this
  · rw [this]
  · rw [Nat.shiftRight_eq_div_pow]
    exact Nat.lt_of_le_of_lt (Nat.div_le_self _ _) h_vlt
  done

theorem leftshift_n_or_mod_2n :
  (x <<< n ||| y) % 2 ^ n = y % 2 ^ n := by
  simp [Nat.shiftLeft_eq]
  apply Nat.eq_of_testBit_eq; intro i
  simp [Nat.testBit_mod_two_pow]
  by_cases h₀ : i < n
  case pos =>
    simp [h₀, Nat.testBit_or]
    rw [@Nat.mul_comm x (2^n)]
    simp [Nat.testBit_mul_pow_two]
    have : ¬(n <= i) := by omega
    simp [this]
  case neg =>
    simp [h₀]

@[bitvec_rules]
protected theorem truncate_to_lsb_of_append (m n : Nat) (x : BitVec m) (y : BitVec n) :
  truncate n (x ++ y) = y := by
  simp only [truncate_append, Nat.le_refl, ↓reduceDIte, zeroExtend_eq]

---------------------------- Shift Lemmas ---------------------------

@[bitvec_rules]
protected theorem shift_left_zero_eq (n : Nat) (x : BitVec n) : x <<< 0 = x := by
    refine eq_of_toNat_eq ?_
    apply Nat.eq_of_testBit_eq
    intro i
    simp only [toNat_shiftLeft, Nat.shiftLeft_zero, toNat_mod_cancel]

---------------------------- Negate Lemmas ---------------------------

theorem neg_eq_sub_zero (x : BitVec w₁) : - x = 0 - x := by
  apply BitVec.eq_of_toNat_eq
  simp only [toNat_neg, ofNat_eq_ofNat, toNat_sub, toNat_ofNat, Nat.zero_mod, Nat.add_zero]

----------------------------------------------------------------------

/- Bitvector pattern component syntax category, originally written by
Leonardo de Moura. -/
declare_syntax_cat bvpat_comp
syntax num : bvpat_comp
syntax ident ":" num : bvpat_comp

/--
Bitvector pattern syntax category.
Example: [sf:1,0011010000,Rm:5,000000,Rn:5,Rd:5]
-/
declare_syntax_cat bvpat
syntax "[" bvpat_comp,* "]" : bvpat

open Lean

abbrev BVPatComp := TSyntax `bvpat_comp
abbrev BVPat := TSyntax `bvpat

/-- Return the number of bits in a bit-vector component pattern. -/
def BVPatComp.length (c : BVPatComp) : Nat := Id.run do
  match c with
  | `(bvpat_comp| $n:num) =>
    let some str := n.raw.isLit? `num | pure 0
    return str.length
  | `(bvpat_comp| $_:ident : $n:num) =>
    return n.raw.toNat
  | _ =>
    return 0

/--
If the pattern component is a bitvector literal, convert it into a bit-vector term
denoting it.
-/
def BVPatComp.toBVLit? (c : BVPatComp) : MacroM (Option Term) := do
  match c with
  | `(bvpat_comp| $n:num) =>
    let len := c.length
    let some str := n.raw.isLit? `num | Macro.throwErrorAt c "invalid bit-vector literal"
    let bs := str.toList
    let mut val := 0
    for b in bs do
      if b = '1' then
        val := 2*val + 1
      else if b = '0' then
        val := 2*val
      else
        Macro.throwErrorAt c "invalid bit-vector literal, '0'/'1's expected"
    let r ← `(BitVec.ofNat $(quote len) $(quote val))
    return some r
  | _ => return none

/--
If the pattern component is a pattern variable of the form `<id>:<size>` return
`some id`.
-/
def BVPatComp.toBVVar? (c : BVPatComp) : MacroM (Option (TSyntax `ident)) := do
  match c with
  | `(bvpat_comp| $x:ident : $_:num) =>
    return some x
  | _ => return none

def BVPat.getComponents (p : BVPat) : Array BVPatComp :=
  match p with
  | `(bvpat| [$comp,*]) => comp.getElems.reverse
  | _ => #[]

/--
Return the number of bits in a bit-vector pattern.
-/
def BVPat.length (p : BVPat) : Nat := Id.run do
  let mut sz := 0
  for c in p.getComponents do
    sz := sz + c.length
  return sz

/--
Return a term that evaluates to `true` if `var` is an instance of the pattern `pat`.
-/
def genBVPatMatchTest (var : Term) (pat : BVPat) : MacroM Term := do
  let mut shift := 0
  let mut result ← `(true)
  for c in pat.getComponents do
    let len := c.length
    if let some bv ← c.toBVLit? then
      let test ← `(extractLsb $(quote (shift + (len - 1))) $(quote shift) $var == $bv)
      result ← `($result && $test)
    shift := shift + len
  return result

/--
Given a variable `var` representing a term that matches the pattern `pat`, and a term `rhs`,
return a term of the form
```
let y₁ := var.extract ..
...
let yₙ := var.extract ..
rhs
```
where `yᵢ`s are the pattern variables in `pat`.
-/
def declBVPatVars (var : Term) (pat : BVPat) (rhs : Term) : MacroM Term := do
  let mut result := rhs
  let mut shift  := 0
  for c in pat.getComponents do
    let len := c.length
    if let some y ← c.toBVVar? then
      let rhs ← `(extractLsb $(quote (shift + (len - 1))) $(quote shift) $var)
      result ← `(let $y := $rhs; $result)
    shift := shift + len
  return result

/--
Define the `match_bv .. with | bvpat => rhs | _ => rhs`.
The last entry is the `else`-case since we currently do not check whether
the patterns are exhaustive or not.
-/
syntax "match_bv " term "with" (atomic("| " bvpat) " => " term)* ("| " "_ " " => " term) : term
macro_rules
  | `(match_bv $discr:term with
      $[ | $ps:bvpat => $rhss:term ]*
         | _ => $rhsElse:term) => do
  let mut result := rhsElse
  let x ← `(discr)
  for p in ps.reverse, rhs in rhss.reverse do
    let test ← genBVPatMatchTest x p
    let rhs ← declBVPatVars x p rhs
    result ← `(if $test then $rhs else $result)
  `(let discr := $discr; $result)

-- def test (x : BitVec 32) : BitVec 16 :=
--   match_bv x with
--   | [sf:1,0011010000,Rm:5,000000,Rn:5,Rd:5] => sf ++ Rm ++ Rn ++ Rd
--   | [sf:1,0000010000,11111000000,Rn:5,Rd:5] => sf ++ Rn ++ Rd ++ Rd
--   | _ => 0#16

-- #print test

-- def test2 (x : BitVec 4) : BitVec 4 :=
--   match_bv x with
--   | [x1:1, x2:1, x3:1, x4:1] => x4 ++ x3 ++ x2 ++ x1
--   | _ => 0#4

-- #print test2

/-! ### Equation Lemmas -/

theorem gt_def {x y : BitVec w} : (x > y) = (x.toNat > y.toNat) := rfl
theorem ge_def {x y : BitVec w} : (x ≥ y) = (x.toNat ≥ y.toNat) := rfl

theorem neq_of_toNat_neq {x y : BitVec w} (hx : x.toNat ≠ y.toNat) : x ≠ y := by
  intros h
  simp [h] at hx

/-! ### (Non) Overflow Rewriting Lemmas

@bollu: To be upstreamed.
-/

private theorem Nat.sub_add_eq_add_sub_of_le_of_le {a b c : Nat} (hab : b ≤ a) (hbc : b ≤ c) :
    a - b + c = a + (c - b) := by
  omega

/- TODO: upstream. -/
theorem toNat_sub_eq_toNat_sub_toNat_of_le {x y : BitVec w} (h : y ≤ x) :
    (x - y).toNat = x.toNat - y.toNat := by
  simp only [toNat_sub]
  rw [BitVec.le_def] at h
  by_cases h' : x.toNat = y.toNat
  · rw [h', Nat.sub_self]
    rw [Nat.sub_add_cancel (by omega), Nat.mod_self]
  · rw [Nat.sub_add_eq_add_sub_of_le_of_le (by omega) (by omega), Nat.add_mod,
      Nat.mod_self, Nat.zero_add, Nat.mod_mod, Nat.mod_eq_of_lt (by omega)]

/- Subtracting bitvectors when there is overflow. -/
theorem toNat_sub_eq_two_pow_sub_add_of_lt
    {a b : BitVec w₁} (hab : a.toNat < b.toNat) : (a - b).toNat = 2^w₁ - b.toNat + a.toNat := by
  simp only [toNat_sub]
  rw [Nat.mod_eq_of_lt (by omega)]

theorem neq_of_lt {x y : BitVec w₁} (h : x < y) : x ≠ y := by
  rintro rfl
  simp [BitVec.lt_def] at h

theorem neq_of_gt {x y : BitVec w₁} (h : x > y) : x ≠ y := by
  rintro rfl
  simp [BitVec.lt_def] at h


/-- adding bitvectors when there is no overflow. -/
theorem toNat_add_eq_toNat_add_toNat {x y : BitVec w} (h : x.toNat + y.toNat < 2^w) :
    (x + y).toNat = x.toNat + y.toNat := by
  rw [BitVec.toNat_add, Nat.mod_eq_of_lt h]

theorem le_add_self_of_lt (a b : BitVec w₁) (hab : a.toNat + b.toNat < 2^w₁) :
   a ≤ a + b := by
  rw [BitVec.le_def]
  rw [BitVec.toNat_add_eq_toNat_add_toNat (by omega)]
  omega

theorem add_sub_cancel_left {a b : BitVec w₁}
    (hab : a.toNat + b.toNat < 2^w₁) : (a + b) - a = b := by
  apply BitVec.eq_of_toNat_eq
  rw [BitVec.toNat_sub_eq_toNat_sub_toNat_of_le]
  · rw [BitVec.toNat_add_eq_toNat_add_toNat (by omega)]
    omega
  · apply BitVec.le_add_self_of_lt
    omega

theorem le_add_iff_sub_le {a b c : BitVec w₁}
   (hac : c ≤ a) (hbc : b.toNat + c.toNat < 2^w₁) :
    (a ≤ b + c) ↔ (a - c ≤ b) := by
  simp_all only [BitVec.le_def]
  rw [BitVec.toNat_sub_eq_toNat_sub_toNat_of_le (by rw [BitVec.le_def]; omega)]
  rw [BitVec.toNat_add_eq_toNat_add_toNat (by omega)]
  omega

theorem sub_le_sub_iff_right (a b c : BitVec w₁) (hac : c ≤ a)
    (hbc : c ≤ b) : (a - c ≤ b - c) ↔ a ≤ b := by
  simp_all only [BitVec.le_def]
  rw [BitVec.toNat_sub_eq_toNat_sub_toNat_of_le (by rw [BitVec.le_def]; omega)]
  rw [BitVec.toNat_sub_eq_toNat_sub_toNat_of_le (by rw [BitVec.le_def]; omega)]
  omega

/-! ### Least Significant Byte -/

/--
Definition to extract the `n`th least significant *Byte* from a bitvector.
TODO: this should be named `getLsByte`, or `getLsbByte` (Shilpi prefers this).
-/
def extractLsByte (val : BitVec w₁) (n : Nat) : BitVec 8 :=
  val.extractLsb ((n + 1) * 8 - 1) (n * 8) |> .cast (by omega)

theorem extractLsByte_def (val : BitVec w₁) (n : Nat) :
    val.extractLsByte n = (val.extractLsb ((n + 1)*8 - 1) (n * 8) |>.cast (by omega)) := rfl

-- TODO: upstream
theorem extractLsb_or (x y : BitVec w₁) (n : Nat) :
    (x ||| y).extractLsb n lo = (x.extractLsb n lo ||| y.extractLsb n lo) := by
  apply BitVec.eq_of_getLsbD_eq
  simp only [getLsbD_extract, getLsbD_or]
  intros i
  by_cases h : (i : Nat) ≤ n - lo
  · simp only [h, decide_True, Bool.true_and]
  · simp only [h, decide_False, Bool.false_and, Bool.or_self]

theorem extractLsByte_zero {w : Nat} : (0#w).extractLsByte i = 0#8 := by
  simp only [extractLsByte, BitVec.extractLsb_ofNat, Nat.zero_mod, Nat.zero_shiftRight, cast_ofNat]

theorem extractLsByte_ge (h : 8 * a ≥ w₁) (x : BitVec w₁) :
  x.extractLsByte a = 0#8 := by
  apply BitVec.eq_of_getLsbD_eq
  intros i
  simp only [getLsbD_zero, extractLsByte_def,
    getLsbD_cast, getLsbD_extract, Bool.and_eq_false_imp, decide_eq_true_eq]
  intros _
  apply BitVec.getLsbD_ge
  omega

@[bitvec_rules]
theorem getLsbD_extractLsByte (val : BitVec w₁) :
    ((BitVec.extractLsByte val n).getLsbD i) =
    (decide (i ≤ 7) && val.getLsbD (n * 8 + i)) := by
  simp only [extractLsByte, getLsbD_cast, getLsbD_extract]
  rw [Nat.succ_mul]
  simp only [Nat.add_one_sub_one,
    Nat.add_sub_cancel_left]


/--
Two bitvectors of length `n*8` are equal if all their bytes are equal.
This theorem can be strengthened to take `(i : Fin n)`.
-/
theorem eq_of_extractLsByte_eq (x y : BitVec (n * 8))
    (h : ∀ (i : Nat), x.extractLsByte i = y.extractLsByte i) : x = y := by
  apply eq_of_getLsbD_eq
  intros j
  obtain ⟨j, hj⟩ := j
  specialize h (j / 8)
  have hx := x.getLsbD_extractLsByte (n := j / 8) (i := j % 8)
  have hy := y.getLsbD_extractLsByte (n := j / 8) (i := j % 8)
  simp only [show j % 8 ≤ 7 by omega, decide_True, Bool.true_and] at hx hy
  simp only [show j / 8 * 8 + j % 8 = j by omega] at hx hy
  simp only [← hx, ← hy, h]

/-! ### Least Significant Byte range -/

/-- Get `n` least significant bytes of `val`, starting from index `base`.
@bollu: it's not clear if the definition for n=0 is desirable.
-/
def extractLsBytes (val : BitVec w) (base : Nat) (n : Nat) : BitVec (n * 8) :=
  match h : n with
  | 0 => 0#0
  | x + 1 => val.extractLsb (base * 8 + n * 8 - 1) (base * 8) |>.cast (by omega)

@[bitvec_rules]
theorem getLsbD_extractLsBytes (val : BitVec w) (base : Nat) (n : Nat) (i : Nat) :
    (BitVec.extractLsBytes val base n).getLsbD i =
      ((decide (i < n * 8) &&
      val.getLsbD (base * 8 + i))) := by
  rcases n with rfl | n
  · simp only [Nat.reduceMul, Nat.zero_le, getLsbD_ge, Nat.lt_irrefl, decide_False, Nat.zero_mul,
    Nat.add_zero, Bool.false_and]
    simp only [show ¬i < 0 by omega, decide_False, Bool.false_and]
  · simp only [extractLsBytes, getLsbD_cast, getLsbD_extract, Nat.zero_lt_succ, decide_True,
    Bool.true_and]
    simp only [show base * 8 + (n + 1) * 8 - 1 - base * 8 = (n + 1) * 8 - 1 by omega]
    by_cases h : i < (n + 1) * 8
    · simp only [show i ≤ (n + 1) * 8 - 1 by omega, decide_True, Bool.true_and, h]
    · simp only [show ¬(i ≤ (n + 1) * 8 - 1) by omega, decide_False, Bool.false_and, h]

theorem extractLsByte_extractLsBytes (val : BitVec w) (base : Nat) (n : Nat) (i : Nat) :
    (BitVec.extractLsBytes val base n).extractLsByte i =
    if (i < n) then val.extractLsByte (base + i) else (0#8) := by
  apply BitVec.eq_of_getLsbD_eq
  simp only [getLsbD_extractLsByte, getLsbD_extractLsBytes]
  intros j
  simp only [show (j : Nat) ≤ 7 by omega, decide_True, Bool.true_and]
  by_cases hn : i < n
  · simp only [hn, ↓reduceIte, getLsbD_extractLsByte,
      show (j : Nat) ≤ 7 by omega]
    by_cases h : (i * 8 + (j : Nat) < n * 8)
    · simp only [h, decide_True, Bool.true_and]
      congr 1
      omega
    · simp only [h, decide_False, Bool.false_and, decide_True, Bool.true_and, Bool.false_eq]
      apply BitVec.getLsbD_ge
      omega
  · simp only [hn, ↓reduceIte, getLsbD_zero, Bool.and_eq_false_imp, decide_eq_true_eq]
    omega

/-- Extracting out bytes from the zero bitvector is equal to the zero bitvector. -/
@[bitvec_rules]
theorem extractLsBytes_zero {w : Nat} (base : Nat) :
    (0#w).extractLsBytes base n = 0#(n*8) := by
  apply BitVec.eq_of_getLsbD_eq
  simp only [getLsbD_extractLsBytes, Fin.is_lt, decide_True, getLsbD_zero, Bool.and_false,
    implies_true]

/-- Extracting out all the bytes is equal to the bitvector.
The constraint on the width being `n * 8` is written as
an arbitrary `m` with a hypothesis `hm : m = n * 8`.
This is known in some circles as `fording`. See [1]

[1] https://personal.cis.strath.ac.uk/conor.mcbride/levitation.pdf
-/
@[bitvec_rules]
theorem extractLsBytes_eq_self {n : Nat} {m : Nat}
    (hm : m = n * 8 := by omega)
    (x : BitVec (no_index m)) :
    x.extractLsBytes 0 n = x.cast hm := by
  apply BitVec.eq_of_getLsbD_eq
  intros i
  simp only [getLsbD_extractLsBytes, Nat.zero_mul, Nat.zero_add, Nat.sub_zero]
  simp [show (i : Nat) ≤ n * 8 - 1 by omega]

theorem extractLsBytes_ge (h : a ≥ n) (x : BitVec n) :
  x.extractLsBytes a n = 0#(n*8) := by
  apply BitVec.eq_of_getLsbD_eq
  intros i
  simp only [getLsbD_extractLsBytes, Fin.is_lt, decide_True, Bool.true_and, getLsbD_zero]
  apply BitVec.getLsbD_ge
  omega

/-- TODO: upstream -/
theorem not_slt {w} (a b : BitVec w) : ¬ (a.slt b) ↔ (b.sle a) := by
  simp only [BitVec.slt, BitVec.sle]
  by_cases h : a.toInt < b.toInt
  · simp [h]
    exact Int.not_le.mpr h
  · simp [h]
    exact Int.not_lt.mp h

-- TODO: delete once https://github.com/leanprover/lean4/pull/5375/files
--       is merged
@[bv_normalize]
theorem BitVec.ofBool_getLsbD (a : BitVec w) (i : Nat) :
    BitVec.ofBool (a.getLsbD i) = a.extractLsb' i 1 := by
  apply BitVec.eq_of_getLsbD_eq
  intro ⟨0, _⟩
  simp

<<<<<<< HEAD
=======
/-- If multiplication does not overflow,
then `(x * y).toNat` equals `x.toNat * y.toNat` -/
>>>>>>> 2cbfcdd5
theorem toNat_mul_of_lt {w} {x y : BitVec w} (h : x.toNat * y.toNat < 2^w) :
    (x * y).toNat = x.toNat * y.toNat := by
  rw [BitVec.toNat_mul, Nat.mod_eq_of_lt h]

<<<<<<< HEAD
theorem toNat_sub_of_lt {w} {x y : BitVec w} (h : x.toNat < y.toNat) :
    (y - x).toNat = y.toNat - x.toNat := by
  rw [BitVec.toNat_sub]
  rw [show (2^w - x.toNat + y.toNat) = 2^w + (y.toNat - x.toNat) by omega]
  rw [Nat.add_mod]
  simp only [Nat.mod_self, Nat.zero_add, Nat.mod_mod]
  rw [Nat.mod_eq_of_lt]
  omega

=======
/-- If subtraction does not overflow,
then `(x - y).toNat` equals `x.toNat - y.toNat` -/
theorem toNat_sub_of_lt {w} {x y : BitVec w} (h : x.toNat < y.toNat) :
    (y - x).toNat = y.toNat - x.toNat := by
  rw [BitVec.toNat_sub,
    show (2^w - x.toNat + y.toNat) = 2^w + (y.toNat - x.toNat) by omega,
    Nat.add_mod, Nat.mod_self, Nat.zero_add, Nat.mod_mod,
    Nat.mod_eq_of_lt (by omega)]

/-- `x.toNat * z.toNat ≤ k` if `z ≤ y` and `x.toNat * y.toNat ≤ k` -/
>>>>>>> 2cbfcdd5
theorem toNat_mul_toNat_le_of_le_of_le {w} (x y z : BitVec w)
    (hxy : x.toNat * y.toNat ≤ k)
    (hyz : z ≤ y) :
    x.toNat * z.toNat ≤ k := by
  apply Nat.le_trans (m := x.toNat * y.toNat)
  · apply Nat.mul_le_mul_left
    bv_omega
  · exact hxy


/-! ## Length one bitvector lemmas -/

<<<<<<< HEAD

theorem eq_one_iff_neq_zero {a : BitVec 1} : a ≠ 0#1 ↔ a = 1#1 := by bv_omega
=======
theorem eq_one_iff_neq_zero {a : BitVec 1} : a ≠ 0#1 ↔ a = 1#1 := by bv_omega

>>>>>>> 2cbfcdd5
theorem eq_zero_iff_neq_one {a : BitVec 1} : a ≠ 1#1 ↔ a = 0#1 := by bv_omega

/-! ## `Quote` instance -/

instance (w : Nat) : Quote (BitVec w) `term where
  quote x :=
    Syntax.mkCApp ``BitVec.ofNat #[quote w, quote x.toNat]

end BitVec<|MERGE_RESOLUTION|>--- conflicted
+++ resolved
@@ -1087,26 +1087,12 @@
   intro ⟨0, _⟩
   simp
 
-<<<<<<< HEAD
-=======
 /-- If multiplication does not overflow,
 then `(x * y).toNat` equals `x.toNat * y.toNat` -/
->>>>>>> 2cbfcdd5
 theorem toNat_mul_of_lt {w} {x y : BitVec w} (h : x.toNat * y.toNat < 2^w) :
     (x * y).toNat = x.toNat * y.toNat := by
   rw [BitVec.toNat_mul, Nat.mod_eq_of_lt h]
 
-<<<<<<< HEAD
-theorem toNat_sub_of_lt {w} {x y : BitVec w} (h : x.toNat < y.toNat) :
-    (y - x).toNat = y.toNat - x.toNat := by
-  rw [BitVec.toNat_sub]
-  rw [show (2^w - x.toNat + y.toNat) = 2^w + (y.toNat - x.toNat) by omega]
-  rw [Nat.add_mod]
-  simp only [Nat.mod_self, Nat.zero_add, Nat.mod_mod]
-  rw [Nat.mod_eq_of_lt]
-  omega
-
-=======
 /-- If subtraction does not overflow,
 then `(x - y).toNat` equals `x.toNat - y.toNat` -/
 theorem toNat_sub_of_lt {w} {x y : BitVec w} (h : x.toNat < y.toNat) :
@@ -1117,7 +1103,6 @@
     Nat.mod_eq_of_lt (by omega)]
 
 /-- `x.toNat * z.toNat ≤ k` if `z ≤ y` and `x.toNat * y.toNat ≤ k` -/
->>>>>>> 2cbfcdd5
 theorem toNat_mul_toNat_le_of_le_of_le {w} (x y z : BitVec w)
     (hxy : x.toNat * y.toNat ≤ k)
     (hyz : z ≤ y) :
@@ -1130,13 +1115,8 @@
 
 /-! ## Length one bitvector lemmas -/
 
-<<<<<<< HEAD
-
 theorem eq_one_iff_neq_zero {a : BitVec 1} : a ≠ 0#1 ↔ a = 1#1 := by bv_omega
-=======
-theorem eq_one_iff_neq_zero {a : BitVec 1} : a ≠ 0#1 ↔ a = 1#1 := by bv_omega
-
->>>>>>> 2cbfcdd5
+
 theorem eq_zero_iff_neq_one {a : BitVec 1} : a ≠ 1#1 ↔ a = 0#1 := by bv_omega
 
 /-! ## `Quote` instance -/
