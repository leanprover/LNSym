/-
Copyright (c) 2023 Amazon.com, Inc. or its affiliates. All Rights Reserved.
Released under Apache 2.0 license as described in the file LICENSE.
Author(s): Shilpi Goel, Yan Peng
-/
import Arm.BitVec
import Arm.Memory

section Common

open BitVec

----------------------------------------------------------------------

def AddWithCarry (x : BitVec n) (y : BitVec n) (carry_in : BitVec 1) :
  (BitVec n × PState) :=
  let carry_in_nat := BitVec.toNat carry_in
  let unsigned_sum := BitVec.toNat x + BitVec.toNat y + carry_in_nat
  let signed_sum := BitVec.toInt x + BitVec.toInt y + carry_in_nat
  let result := (BitVec.ofNat n unsigned_sum)
  have h: n - 1 - (n - 1) + 1 = 1 := by simp
  let N := h ▸ (lsb result (n - 1))
  let Z := if result = (BitVec.zero n) then 1#1 else 0#1
  let C := if BitVec.toNat result = unsigned_sum then 0#1 else 1#1
  let V := if BitVec.toInt result = signed_sum then 0#1 else 1#1
  (result, (make_pstate N Z C V))

-- TODO: Is this rule helpful at all?
@[bitvec_rules]
theorem zeroExtend_eq_of_AddWithCarry :
  zeroExtend n (AddWithCarry x y carry_in).fst =
  (AddWithCarry x y carry_in).fst := by
  simp only [zeroExtend_eq]

def ConditionHolds (cond : BitVec 4) (s : ArmState) : Bool :=
  open PFlag in
  let N := read_flag N s
  let Z := read_flag Z s
  let C := read_flag C s
  let V := read_flag V s
  let result :=
    match (extractLsb 3 1 cond) with
      | 0b000#3 => Z = 1#1
      | 0b001#3 => C = 1#1
      | 0b010#3 => N = 1#1
      | 0b011#3 => V = 1#1
      | 0b100#3 => C = 1#1 ∧ Z = 0#1
      | 0b101#3 => N = V
      | 0b110#3 => N = V ∧ Z = 0#1
      | 0b111#3 => true
  if (lsb cond 0) = 1#1 ∧ cond ≠ 0b1111#4 then
    not result
  else
    result

/-- Check correct stack pointer (SP) alignment for AArch64 state; returns
true when sp is aligned. -/
def CheckSPAlignment (s : ArmState) : Bool :=
  -- (FIXME) Incomplete specification: should also check PSTATE.EL
  -- after we model that.
  let sp := read_gpr 64 31#5 s
  -- If the low 4 bits of SP are 0, then it is divisible by 16 and
  -- 16-aligned.
  ((extractLsb 3 0 sp) &&& 0xF#4) = 0#4

@[state_simp_rules]
theorem CheckSPAligment_of_w_different (h : StateField.GPR 31#5 ≠ fld) :
  CheckSPAlignment (w fld v s) = CheckSPAlignment s := by
  simp_all only [CheckSPAlignment, state_simp_rules, minimal_theory, bitvec_rules]

@[state_simp_rules]
theorem CheckSPAligment_of_w_sp :
  CheckSPAlignment (w (StateField.GPR 31#5) v s) = ((extractLsb 3 0 v) &&& 0xF#4 = 0#4) := by
  simp_all only [CheckSPAlignment, state_simp_rules, minimal_theory, bitvec_rules]

@[state_simp_rules]
theorem CheckSPAligment_of_write_mem_bytes :
  CheckSPAlignment (write_mem_bytes n addr v s) = CheckSPAlignment s := by
  simp_all only [CheckSPAlignment, state_simp_rules, minimal_theory, bitvec_rules]

----------------------------------------------------------------------

inductive ShiftType where
  | LSL : ShiftType
  | LSR : ShiftType
  | ASR : ShiftType
  | ROR : ShiftType
deriving DecidableEq, Repr

instance : ToString ShiftType where toString a := toString (repr a)

@[state_simp_rules]
def decode_shift (shift : BitVec 2) : ShiftType :=
  match shift with
  | 0b00 => ShiftType.LSL
  | 0b01 => ShiftType.LSR
  | 0b10 => ShiftType.ASR
  | 0b11 => ShiftType.ROR

@[state_simp_rules]
def shift_reg (bv : BitVec n) (st : ShiftType) (sa : BitVec 6)
  : BitVec n :=
  match st with
  | ShiftType.LSL => bv <<< sa.toNat -- BitVec.shiftLeft operation
  | ShiftType.LSR => ushiftRight bv sa.toNat
  | ShiftType.ASR => sshiftRight bv sa.toNat
  | ShiftType.ROR => rotateRight bv sa.toNat

inductive LogicalShiftedRegType where
  | AND  : LogicalShiftedRegType
  | BIC  : LogicalShiftedRegType
  | ORR  : LogicalShiftedRegType
  | ORN  : LogicalShiftedRegType
  | EOR  : LogicalShiftedRegType
  | EON  : LogicalShiftedRegType
  | ANDS : LogicalShiftedRegType
  | BICS : LogicalShiftedRegType
deriving DecidableEq, Repr

instance : ToString LogicalShiftedRegType where toString a := toString (repr a)

def zero_flag_spec (bv : BitVec n) : BitVec 1 :=
  if bv = BitVec.zero n then 1#1 else 0#1

----------------------------------------------------------------------

inductive LogicalImmType where
  | AND : LogicalImmType
  | ORR : LogicalImmType
  | EOR : LogicalImmType
  | ANDS : LogicalImmType
deriving DecidableEq, Repr

instance : ToString LogicalImmType where toString a := toString (repr a)

<<<<<<< HEAD
def highest_set_bit (bv : BitVec n) : Option Nat := Id.run do
  let mut acc := none
  for i in List.reverse $ List.range n do
    if lsb bv i = 1
    then acc := some i
         break
  return acc

def lowest_set_bit (bv : BitVec n) : Nat := Id.run do
  let mut acc := n
  for i in List.range n do
    if lsb bv i = 1
    then acc := i
         break
  return acc
=======
/- Find the index of the most significant set bit, if any, in `bv`.
This function differs from the Arm's HighestSetBit
(https://developer.arm.com/documentation/ddi0602/2022-03/Shared-Pseudocode/Shared-Functions?lang=en#impl-shared.HighestSetBit.1)
because it returns `n` when no set bit is found, instead of returning `-1`.
-/
def highest_set_bit (bv : BitVec n) : Nat :=
  go (n - 1) bv where
  go (i : Nat) (bv : BitVec n) :=
    if lsb bv i = 1#1 then
      i
    else
      if i = 0 then
        n
      else
        go (i - 1) bv

/- Find the index of the least significant set bit, if any, in `bv`.
This function matches Arm's LowestSetBit
(https://developer.arm.com/documentation/ddi0602/2022-03/Shared-Pseudocode/Shared-Functions?lang=en#impl-shared.LowestSetBit.1)
-- it returns `n` when no set bit is found.
-/
def lowest_set_bit (bv : BitVec n) : Nat :=
  go 0 bv where
  go (i : Nat) (bv : BitVec n) :=
    if i >= n then
      n
    else
      if lsb bv i = 1#1 then
        i
      else
        go (i + 1) bv
  termination_by (n - i)

open Lean Meta Simp in
@[inline] def reduceFindSetBit (declName : Name) (arity : Nat)
    (op : {n : Nat} → BitVec n → Nat) (e : Expr) : Lean.Meta.Simp.SimpM DStep := do
  unless e.isAppOfArity declName arity do return .continue
  let some v ← fromExpr? e.appArg! | return .continue
  return .done <| toExpr (op v.value)

dsimproc [state_simp_rules] reduce_highest_set_bit (highest_set_bit _) :=
  reduceFindSetBit ``highest_set_bit 2 highest_set_bit

dsimproc [state_simp_rules] reduce_lowest_set_bit (lowest_set_bit _) :=
  reduceFindSetBit ``lowest_set_bit 2 lowest_set_bit
>>>>>>> 7c32fcf9

def invalid_bit_masks (immN : BitVec 1) (imms : BitVec 6) (immediate : Bool)
  (M : Nat) : Bool :=
  let inp := immN ++ ~~~imms
  let len := highest_set_bit inp
  if len = inp.width then
    -- If no set bit is found in `inp`, then `highest_set_bit` returns the width
    -- of `inp`.
    true
  else if len < 1 ∧ M < (1 <<< len) then
   true
  else
    let levels := zeroExtend 6 (allOnes len)
    if immediate ∧ (imms &&& levels = levels) then
      true
    else
      let esize := 1 <<< len
      if esize * (M / esize) ≠ M then true else false

open Lean Meta Simp in
dsimproc [state_simp_rules] reduceInvalidBitMasks (invalid_bit_masks _ _ _ _) := fun e => do
  let_expr invalid_bit_masks immN imms imm M ← e | return .continue
  let immN ← simp immN
  let imms ← simp imms
  let imm ← simp imm
  let M ← simp M
  let some ⟨immN_width, immN⟩ ← getBitVecValue? immN.expr | return .continue
  if h1 : ¬ (immN_width = 1) then
    return .continue
  else
    let some ⟨imms_width, imms⟩ ← getBitVecValue? imms.expr | return .continue
    if h2 : ¬ (imms_width = 6) then
      return .continue
    else
      let some M ← Nat.fromExpr? M.expr | return .continue
      have h1' : immN_width = 1 := by simp_all only [Decidable.not_not]
      have h2' : imms_width = 6 := by simp_all only [Decidable.not_not]
      return .done <|
          toExpr (invalid_bit_masks
                      (BitVec.cast h1' immN)
                      (BitVec.cast h2' imms)
                      imm.expr.isTrue
                      M)

theorem Nat.lt_one_iff {n : Nat} : n < 1 ↔ n = 0 := by
  omega

theorem M_divisible_by_esize_of_valid_bit_masks (immN : BitVec 1) (imms : BitVec 6)
  (immediate : Bool) (M : Nat):
  ¬ invalid_bit_masks immN imms immediate M →
  let len := highest_set_bit $ immN ++ ~~~imms
  let esize := 1 <<< len
  esize * (M / esize) = M := by
    unfold invalid_bit_masks
    simp only [Nat.lt_one_iff, ite_not, Bool.not_eq_true]
    split
    · simp only [Nat.reduceAdd, false_implies]
    . simp_all only [Bool.ite_eq_false_distrib, ite_eq_left_iff, imp_false]
      split
      . simp only [false_implies]
      . split
        . simp only [false_implies]
        . simp only [Decidable.not_not, imp_self]
    done

-- Resources on Arm bitmask immediate:
--   https://developer.arm.com/documentation/dui0802/b/A64-General-Instructions/MOV--bitmask-immediate-
--   https://kddnewton.com/2022/08/11/aarch64-bitmask-immediates.html
-- Arm Implementation:
--   https://tiny.amazon.com/c57v7i1u/devearmdocuddi02023Sharaarc
def decode_bit_masks (immN : BitVec 1) (imms : BitVec 6) (immr : BitVec 6)
  (immediate : Bool) (M : Nat) : Option (BitVec M × BitVec M) :=
  if h0 : invalid_bit_masks immN imms immediate M then none
  else
    let len := Option.get! $ highest_set_bit $ immN ++ ~~~imms
    let levels := zeroExtend 6 (allOnes len)
    let s := imms &&& levels
    let r := immr &&& levels
    let diff := s - r
    let esize := 1 <<< len
    let d := extractLsb (len - 1) 0 diff
    let welem := zeroExtend esize (allOnes (s.toNat + 1))
    let telem := zeroExtend esize (allOnes (d.toNat + 1))
    let wmask := replicate (M/esize) $ rotateRight welem r.toNat
    let tmask := replicate (M/esize) telem
    have h : esize * (M / esize) = M := by
      apply M_divisible_by_esize_of_valid_bit_masks immN imms immediate M
      simp_all
    some (h ▸ wmask, h ▸ tmask)

open Lean Meta Simp in
dsimproc [state_simp_rules] reduceDecodeBitMasks (decode_bit_masks _ _ _ _ _) := fun e => do
  let_expr decode_bit_masks immN imms immr imm M ← e | return .continue
  let immN ← simp immN
  let imms ← simp imms
  let immr ← simp immr
  let imm ← simp imm
  let M ← simp M
  let some ⟨immN_width, immN⟩ ← getBitVecValue? immN.expr | return .continue
  if h1 : ¬ (immN_width = 1) then
    return .continue
  else
    let some ⟨imms_width, imms⟩ ← getBitVecValue? imms.expr | return .continue
    if h2 : ¬ (imms_width = 6) then
      return .continue
    else
      let some ⟨immr_width, immr⟩ ← getBitVecValue? immr.expr | return .continue
      if h3 : ¬ (immr_width = 6) then
        return .continue
      else
        let some M ← Nat.fromExpr? M.expr | return .continue
        have h1' : immN_width = 1 := by simp_all only [Decidable.not_not]
        have h2' : imms_width = 6 := by simp_all only [Decidable.not_not]
        have h3' : immr_width = 6 := by simp_all only [Decidable.not_not]
        return .done <|
            toExpr (decode_bit_masks
                        (BitVec.cast h1' immN)
                        (BitVec.cast h2' imms)
                        (BitVec.cast h3' immr)
                        imm.expr.isTrue
                        M)

----------------------------------------------------------------------

inductive SIMDThreeSameLogicalType where
  | AND  : SIMDThreeSameLogicalType
  | BIC  : SIMDThreeSameLogicalType
  | ORR  : SIMDThreeSameLogicalType
  | ORN  : SIMDThreeSameLogicalType
  | EOR  : SIMDThreeSameLogicalType
  | BSL  : SIMDThreeSameLogicalType
  | BIT : SIMDThreeSameLogicalType
  | BIF : SIMDThreeSameLogicalType
deriving DecidableEq, Repr

instance : ToString SIMDThreeSameLogicalType where toString a := toString (repr a)

----------------------------------------------------------------------

@[state_simp_rules]
def Vpart_read (n : BitVec 5) (part width : Nat) (s : ArmState) (H : width > 0)
  : BitVec width :=
  -- assert n >= 0 && n <= 31;
  -- assert part IN {0, 1};
  have h1: width - 1 + 1 = width := by omega
  have h2: (width * 2 - 1 - width + 1) = width := by omega
  if part = 0 then
    -- assert width < 128;
    h1 ▸ extractLsb (width-1) 0 $ read_sfp 128 n s
  else
    -- assert width IN {32,64};
    h2 ▸ extractLsb (width*2-1) width $ read_sfp 128 n s


@[state_simp_rules]
def Vpart_write (n : BitVec 5) (part width : Nat) (val : BitVec width) (s : ArmState)
  : ArmState :=
  -- assert n >= 0 && n <= 31;
  -- assert part IN {0, 1};
  if part = 0 then
    -- assert width < 128
    write_sfp width n val s
  else
    -- assert width == 64
    let res := (extractLsb 63 0 val) ++ (read_sfp 64 n s)
    write_sfp 128 n res s

----------------------------------------------------------------------

@[state_simp_rules]
def ldst_read (SIMD? : Bool) (width : Nat) (idx : BitVec 5) (s : ArmState)
  : BitVec width :=
  if SIMD? then read_sfp width idx s else read_gpr width idx s

@[state_simp_rules]
def ldst_write (SIMD? : Bool) (width : Nat) (idx : BitVec 5) (val : BitVec width) (s : ArmState)
  : ArmState :=
  if SIMD? then write_sfp width idx val s else write_gpr width idx val s

----------------------------------------------------------------------

theorem zero_lt_shift_left_pos {x n : Nat} (h : 0 < x) :
  0 < x <<< n := by
  simp_all only [Nat.shiftLeft_eq, gt_iff_lt, Nat.zero_lt_succ,
  Nat.zero_lt_two, Nat.pow_pos, Nat.mul_pos_iff_of_pos_left]
  done

----------------------------------------------------------------------
----------------------------------------------------------------------

-- Floating-point convert/move instruction types
inductive FPConvOp where
  | FPConvOp_CVT_FtoI : FPConvOp
  | FPConvOp_CVT_ItoF : FPConvOp
  | FPConvOp_MOV_FtoI : FPConvOp
  | FPConvOp_MOV_ItoF : FPConvOp
  | FPConvOp_CVT_FtoI_JS : FPConvOp
deriving DecidableEq, Repr

----------------------------------------------------------------------

/-- Reverse the order of `esize`-bit elements in `x`.-/
def rev_elems (n esize : Nat) (x : BitVec n) (h₀ : esize ∣ n) (h₁ : 0 < esize) : BitVec n :=
  if h0 : n <= esize then
    x
  else
    let element := BitVec.zeroExtend esize x
    let rest_x := BitVec.zeroExtend (n - esize) (x >>> esize)
    have h1 : esize <= n := by
      simp at h0; exact Nat.le_of_lt h0; done
    have h2 : esize ∣ (n - esize) := by
      refine Nat.dvd_sub ?H h₀ ?h₂
      · exact h1
      · simp only [Nat.dvd_refl]
      done
    have ?term_lemma : n - esize < n := by exact Nat.sub_lt_self h₁ h1
    let rest_ans := rev_elems (n - esize) esize rest_x h2 h₁
    have h3 : (esize + (n - esize)) = n := by
      simp_all only [ge_iff_le, Nat.add_sub_cancel', h1]
    h3 ▸ (element ++ rest_ans)
   termination_by n

example : rev_elems 4 4 0xA#4 (by decide) (by decide) = 0xA#4 := by rfl
example : rev_elems 8 4 0xAB#8 (by decide) (by decide) = 0xBA#8 := by rfl
example : rev_elems 8 4 (rev_elems 8 4 0xAB#8 (by decide) (by decide))
          (by decide) (by decide) = 0xAB#8 := by native_decide

theorem rev_elems_base :
  rev_elems esize esize x h₀ h₁ = x := by
  unfold rev_elems; simp; done

/-- Divide a bv of width `datasize` into containers, each of size
`container_size`, and within a container, reverse the order of `esize`-bit
elements. -/
def rev_vector (datasize container_size esize : Nat) (x : BitVec datasize)
  (h₀ : 0 < esize) (h₁ : esize <= container_size) (h₂ : container_size <= datasize)
  (h₃ : esize ∣ container_size) (h₄ : container_size ∣ datasize) :
  BitVec datasize :=
  if h0 : datasize = container_size then
    h0 ▸ (rev_elems container_size esize (h0 ▸ x) h₃ h₀)
  else
    let container := BitVec.zeroExtend container_size x
    let new_container := rev_elems container_size esize container h₃ h₀
    let new_datasize := datasize - container_size
    let rest_x := BitVec.zeroExtend new_datasize (x >>> container_size)
    have h₄' : container_size ∣ new_datasize := by
      have h : container_size ∣ container_size := Nat.dvd_refl _
      exact Nat.dvd_sub h₂ h₄ h
    have h₂' : container_size <= new_datasize := by
      refine Nat.le_of_dvd ?h h₄'
      omega
    have h1 : 0 < container_size := by exact Nat.lt_of_lt_of_le h₀ h₁
    have ?term_lemma : new_datasize < datasize := by exact Nat.sub_lt_self h1 h₂
    let rest_ans := rev_vector new_datasize container_size esize rest_x h₀ h₁ h₂' h₃ h₄'
    have h2 : new_datasize + container_size = datasize := by
        rw [Nat.sub_add_cancel h₂]
    h2 ▸ (rest_ans ++ new_container)
  termination_by datasize

example : rev_vector 32 16 8 0xaabbccdd#32 (by decide)
          (by decide) (by decide) (by decide) (by decide) =
          0xbbaaddcc#32 := by
          native_decide

----------------------------------------------------------------------

/-- Divide bv `vector` into elements, each of size `size`. This function gets
the `e`'th element from the `vector`. -/
@[state_simp_rules]
def elem_get (vector : BitVec n) (e : Nat) (size : Nat)
  (h: size > 0): BitVec size :=
  -- assert (e+1)*size <= n
  let lo := e * size
  let hi := lo + size - 1
  have h : hi - lo + 1 = size := by simp only [hi, lo]; omega
  h ▸ extractLsb hi lo vector

/-- Divide bv `vector` into elements, each of size `size`. This function sets
the `e`'th element in the `vector`. -/
@[state_simp_rules]
def elem_set (vector : BitVec n) (e : Nat) (size : Nat)
  (value : BitVec size) (h: size > 0): BitVec n :=
  -- assert (e+1)*size <= n
  let lo := e * size
  let hi := lo + size - 1
  have h : hi - lo + 1 = size := by simp only [hi, lo]; omega
  BitVec.partInstall hi lo (h ▸ value) vector

----------------------------------------------------------------------

-- Field unsigned, round and accumulate are not used in left shifts
structure ShiftInfo where
  esize : Nat
  elements : Nat
  shift : Nat
  unsigned := true
  round := false
  accumulate := false
  h : esize > 0
deriving DecidableEq, Repr

export ShiftInfo (esize elements shift unsigned round accumulate)

@[state_simp_rules]
def RShr (unsigned : Bool) (value : Int) (shift : Nat) (round : Bool) (h : n > 0)
  : BitVec n :=
  -- assert shift > 0
  let fn := if unsigned then ushiftRight else sshiftRight
  let rounded_bv :=
    if round then
      let rounded := value + (1 <<< (shift - 1))
      BitVec.ofInt (n + 1) rounded
    else
      BitVec.ofInt (n + 1) value
  have h₀ : n - 1 - 0 + 1 = n := by omega
  h₀ ▸ extractLsb (n-1) 0 (fn rounded_bv shift)

@[state_simp_rules]
def Int_with_unsigned (unsigned : Bool) (value : BitVec n) : Int :=
  if unsigned then value.toNat else value.toInt

def shift_right_common_aux
  (e : Nat) (info : ShiftInfo) (operand : BitVec datasize)
  (operand2 : BitVec datasize) (result : BitVec datasize) : BitVec datasize :=
  if h : info.elements ≤ e then
    result
  else
    let elem := Int_with_unsigned info.unsigned $ elem_get operand e info.esize info.h
    let shift_elem := RShr info.unsigned elem info.shift info.round info.h
    let acc_elem := elem_get operand2 e info.esize info.h + shift_elem
    let result := elem_set result e info.esize acc_elem info.h
    have _ : info.elements - (e + 1) < info.elements - e := by omega
    shift_right_common_aux (e + 1) info operand operand2 result
  termination_by (info.elements - e)

@[state_simp_rules]
def shift_right_common
  (info : ShiftInfo) (datasize : Nat) (Rn : BitVec 5) (Rd : BitVec 5)
  (s : ArmState) : BitVec datasize :=
  let operand := read_sfp datasize Rn s
  let operand2 := if info.accumulate then read_sfp datasize Rd s else BitVec.zero datasize
  let result := BitVec.zero datasize
  shift_right_common_aux 0 info operand operand2 result

def shift_left_common_aux
  (e : Nat) (info : ShiftInfo) (operand : BitVec datasize)
  (result : BitVec datasize) : BitVec datasize :=
  if h : info.elements ≤ e then
    result
  else
    let elem := elem_get operand e info.esize info.h
    let shift_elem := elem <<< info.shift
    let result := elem_set result e info.esize shift_elem info.h
    have _ : info.elements - (e + 1) < info.elements - e := by omega
    shift_left_common_aux (e + 1) info operand result
  termination_by (info.elements - e)

@[state_simp_rules]
def shift_left_common
  (info : ShiftInfo) (datasize : Nat) (Rn : BitVec 5) (s : ArmState)
  : BitVec datasize :=
  let operand := read_sfp datasize Rn s
  let result := BitVec.zero datasize
  shift_left_common_aux 0 info operand result

----------------------------------------------------------------------

-- MemOp: Memory access instruction types
inductive MemOp where
  | MemOp_LOAD : MemOp
  | MemOp_STORE : MemOp
  | MemOp_PREFETCH : MemOp
deriving DecidableEq, Repr

end Common<|MERGE_RESOLUTION|>--- conflicted
+++ resolved
@@ -133,23 +133,6 @@
 
 instance : ToString LogicalImmType where toString a := toString (repr a)
 
-<<<<<<< HEAD
-def highest_set_bit (bv : BitVec n) : Option Nat := Id.run do
-  let mut acc := none
-  for i in List.reverse $ List.range n do
-    if lsb bv i = 1
-    then acc := some i
-         break
-  return acc
-
-def lowest_set_bit (bv : BitVec n) : Nat := Id.run do
-  let mut acc := n
-  for i in List.range n do
-    if lsb bv i = 1
-    then acc := i
-         break
-  return acc
-=======
 /- Find the index of the most significant set bit, if any, in `bv`.
 This function differs from the Arm's HighestSetBit
 (https://developer.arm.com/documentation/ddi0602/2022-03/Shared-Pseudocode/Shared-Functions?lang=en#impl-shared.HighestSetBit.1)
@@ -195,7 +178,6 @@
 
 dsimproc [state_simp_rules] reduce_lowest_set_bit (lowest_set_bit _) :=
   reduceFindSetBit ``lowest_set_bit 2 lowest_set_bit
->>>>>>> 7c32fcf9
 
 def invalid_bit_masks (immN : BitVec 1) (imms : BitVec 6) (immediate : Bool)
   (M : Nat) : Bool :=
