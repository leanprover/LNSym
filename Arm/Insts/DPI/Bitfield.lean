--- conflicted
+++ resolved
@@ -29,17 +29,10 @@
   if err then
     write_err (StateError.Unimplemented s!"Illegal {inst} encountered!") s
   else
-<<<<<<< HEAD
-    let immr5 := inst.immr >>> 5
-    let imms5 := inst.imms >>> 5
-    if (inst.sf = 1 ∧ inst.N ≠ 1) ∨
-      (inst.sf = 0 ∧ (inst.N ≠ 0 ∨ immr5 ≠ 0 ∨ imms5 ≠ 0)) then
-=======
     let immr5 := lsb inst.immr 5
     let imms5 := lsb inst.imms 5
     if (inst.sf = 1#1 ∧ inst.N ≠ 1#1) ∨
       (inst.sf = 0#1 ∧ (inst.N ≠ 0#1 ∨ immr5 ≠ 0#1 ∨ imms5 ≠ 0#1)) then
->>>>>>> 7c32fcf9
       write_err (StateError.Illegal s!"Illegal {inst} encountered!") s
     else
       let datasize  := if inst.sf = 1#1 then 64 else 32
