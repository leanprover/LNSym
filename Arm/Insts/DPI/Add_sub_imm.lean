/-
Copyright (c) 2023 Amazon.com, Inc. or its affiliates. All Rights Reserved.
Released under Apache 2.0 license as described in the file LICENSE.
Author(s): Shilpi Goel
-/
-- ADD, ADDS, SUB, SUBS (immediate): 32- and 64-bit versions

import Arm.Decode
import Arm.Insts.Common
import Arm.Insts.CosimM

namespace DPI

open BitVec

@[state_simp_rules]
def exec_add_sub_imm (inst : Add_sub_imm_cls) (s : ArmState) : ArmState :=
    let sub_op        := inst.op = 1#1
    let setflags      := inst.S = 1#1
    let datasize      := if inst.sf = 1#1 then 64 else 32
    let imm           := 0#52 ++ inst.imm12
    let imm           := if inst.sh = 0#1 then
                          imm
                        else
                          imm <<< 12
    let operand1      := read_gpr datasize inst.Rn s
    let carryInAndOperand2
                      := if sub_op then
                          (1#1, ~~~imm)
                        else
                          (0#1, imm)
<<<<<<< HEAD
    let carry := carryInAndOperand2.fst
    let operand2 := carryInAndOperand2.snd
    let operand2         := BitVec.zeroExtend datasize operand2
    let resultAndPState := AddWithCarry operand1 operand2 carry
=======
    -- `carry, operand2` is written as a let binding followed by strucure projections to
    -- work aroud a lean bug that desurgars `let (x, y) := if c then t else e` poorly:
    -- https://github.com/leanprover/lean4/issues/5388
    let carry := carryInAndOperand2.fst
    let operand2 := carryInAndOperand2.snd
    let operand2         := BitVec.zeroExtend datasize operand2
    let (result, pstate) := AddWithCarry operand1 operand2 carry
>>>>>>> 2cbfcdd5
    -- State Updates
    let s'            := write_pc ((read_pc s) + 4#64) s
    let s'            := if setflags then write_pstate resultAndPState.snd s' else s'
    let s'            := if inst.Rd = 31#5 ∧ ¬ setflags
                         then write_gpr datasize inst.Rd resultAndPState.fst s'
                         else write_gpr_zr datasize inst.Rd resultAndPState.fst s'
    s'

----------------------------------------------------------------------

/-- Generate random instructions of the DPI.Add_sub_imm class. -/
def Add_sub_imm_cls.inst.rand : Cosim.CosimM (Option (BitVec 32)) := do
  let (inst : Add_sub_imm_cls) :=
    { sf    := ← BitVec.rand 1,
      op    := ← BitVec.rand 1,
      S     := ← BitVec.rand 1,
      sh    := ← BitVec.rand 1,
      imm12 := ← BitVec.rand 12,
       -- (FIXME) We want to avoid any use of SP (i.e., register index
       -- 31) since our simulation framework doesn't work in such
       -- cases. For now, we do sacrifice a little bit of the state
       -- space.
      Rn    := ← GPRIndex.rand (lo := 0) (hi := 30),
      Rd    := ← GPRIndex.rand (lo := 0) (hi := 30) }
  pure (some (inst.toBitVec32))

def Add_sub_imm_cls.rand : List (Cosim.CosimM (Option (BitVec 32))) :=
  [ Add_sub_imm_cls.inst.rand ]
----------------------------------------------------------------------

end DPI<|MERGE_RESOLUTION|>--- conflicted
+++ resolved
@@ -29,12 +29,6 @@
                           (1#1, ~~~imm)
                         else
                           (0#1, imm)
-<<<<<<< HEAD
-    let carry := carryInAndOperand2.fst
-    let operand2 := carryInAndOperand2.snd
-    let operand2         := BitVec.zeroExtend datasize operand2
-    let resultAndPState := AddWithCarry operand1 operand2 carry
-=======
     -- `carry, operand2` is written as a let binding followed by strucure projections to
     -- work aroud a lean bug that desurgars `let (x, y) := if c then t else e` poorly:
     -- https://github.com/leanprover/lean4/issues/5388
@@ -42,13 +36,12 @@
     let operand2 := carryInAndOperand2.snd
     let operand2         := BitVec.zeroExtend datasize operand2
     let (result, pstate) := AddWithCarry operand1 operand2 carry
->>>>>>> 2cbfcdd5
     -- State Updates
     let s'            := write_pc ((read_pc s) + 4#64) s
-    let s'            := if setflags then write_pstate resultAndPState.snd s' else s'
+    let s'            := if setflags then write_pstate pstate s' else s'
     let s'            := if inst.Rd = 31#5 ∧ ¬ setflags
-                         then write_gpr datasize inst.Rd resultAndPState.fst s'
-                         else write_gpr_zr datasize inst.Rd resultAndPState.fst s'
+                         then write_gpr datasize inst.Rd result s'
+                         else write_gpr_zr datasize inst.Rd result s'
     s'
 
 ----------------------------------------------------------------------
