/-
Copyright (c) 2023 Amazon.com, Inc. or its affiliates. All Rights Reserved.
Released under Apache 2.0 license as described in the file LICENSE.
Author(s): Shilpi Goel, Yan Peng
-/
-- ADD, ORR, AND, BIC, ORR, ORN, EOR, BSL, BIT, BIF (vector)

import Arm.Decode
import Arm.Memory
import Arm.Insts.Common
import Arm.BitVec

----------------------------------------------------------------------

namespace DPSFP

open BitVec

def binary_vector_op_aux (e : Nat) (elems : Nat) (esize : Nat)
  (op : BitVec esize → BitVec esize → BitVec esize)
  (x : BitVec n) (y : BitVec n) (result : BitVec n)
  (H : esize > 0) : BitVec n :=
  if h₀ : elems ≤ e then
    result
  else
    have h₁ : e < elems := by omega
<<<<<<< HEAD
    let lo := e * esize
    let hi := lo + esize - 1
    let element1 := extractLsb hi lo x
    let element2 := extractLsb hi lo y
    have h : hi - lo + 1 = esize := by simp [hi, lo]; omega
    let elem_result := op (h ▸ element1) (h ▸ element2)
    let result := BitVec.partInstall hi lo (h.symm ▸ elem_result) result
=======
    let element1 := elem_get x e esize H
    let element2 := elem_get y e esize H
    let elem_result := op element1 element2
    let result := elem_set result e esize elem_result H
>>>>>>> 67a1ce15
    have ht1 : elems - (e + 1) < elems - e := by omega
    binary_vector_op_aux (e + 1) elems esize op x y result H
  termination_by (elems - e)

/--
  Perform pairwise op on esize-bit slices of x and y
-/
@[state_simp_rules]
def binary_vector_op (esize : Nat) (op : BitVec esize → BitVec esize → BitVec esize)
  (x : BitVec n) (y : BitVec n) (H : 0 < esize) : BitVec n :=
  binary_vector_op_aux 0 (n / esize) esize op x y (BitVec.zero n) H

@[state_simp_rules]
def exec_binary_vector (inst : Advanced_simd_three_same_cls) (s : ArmState) : ArmState :=
  if inst.size == 0b11#2 && inst.Q == 0b0#1 then
    write_err (StateError.Illegal s!"Illegal {inst} encountered!") s
  else
    let datasize := if inst.Q = 1#1 then 128 else 64
    let esize := 8 <<< (BitVec.toNat inst.size)
    have h_esize : 0 < esize := by simp [esize]; apply zero_lt_shift_left_pos (by decide)
    let sub_op := inst.U == 1
    let operand1 := read_sfp datasize inst.Rn s
    let operand2 := read_sfp datasize inst.Rm s
    let op := if sub_op then BitVec.sub else BitVec.add
    let result := binary_vector_op esize op operand1 operand2 h_esize
    let s := write_sfp datasize inst.Rd result s
    s

def decode_logical_op (U : BitVec 1) (size : BitVec 2) : SIMDThreeSameLogicalType :=
  match U, size with
  | 0#1, 0b00#2 => SIMDThreeSameLogicalType.AND
  | 0#1, 0b01#2 => SIMDThreeSameLogicalType.BIC
  | 0#1, 0b10#2 => SIMDThreeSameLogicalType.ORR
  | 0#1, 0b11#2 => SIMDThreeSameLogicalType.ORN
  | 1#1, 0b00#2 => SIMDThreeSameLogicalType.EOR
  | 1#1, 0b01#2 => SIMDThreeSameLogicalType.BSL
  | 1#1, 0b10#2 => SIMDThreeSameLogicalType.BIT
  | 1#1, 0b11#2 => SIMDThreeSameLogicalType.BIF

@[state_simp_rules]
def logic_vector_op (op : SIMDThreeSameLogicalType) (opdn : BitVec n) (opdm : BitVec n) (opdd : BitVec n)
  : (BitVec n) :=
  match op with
  | SIMDThreeSameLogicalType.AND => opdn &&& opdm
  | SIMDThreeSameLogicalType.BIC => opdn &&& ~~~opdm
  | SIMDThreeSameLogicalType.ORR => opdn ||| opdm
  | SIMDThreeSameLogicalType.ORN => opdn ||| ~~~opdm
  | SIMDThreeSameLogicalType.EOR => opdn ^^^ opdm
  | SIMDThreeSameLogicalType.BSL => opdm ^^^ ((opdm ^^^ opdn) &&& opdd)
  | SIMDThreeSameLogicalType.BIT => opdd ^^^ ((opdd ^^^ opdn) &&& opdm)
  | SIMDThreeSameLogicalType.BIF => opdd ^^^ ((opdd ^^^ opdn) &&& ~~~opdm)

@[state_simp_rules]
def exec_logic_vector (inst : Advanced_simd_three_same_cls) (s : ArmState) : ArmState :=
  let datasize := if inst.Q = 1#1 then 128 else 64
  let operand1 := read_sfp datasize inst.Rn s
  let operand2 := read_sfp datasize inst.Rm s
  let operand3 := read_sfp datasize inst.Rd s
  let op := decode_logical_op inst.U inst.size
  let result := logic_vector_op op operand1 operand2 operand3
  let s := write_sfp datasize inst.Rd result s
  s

@[state_simp_rules]
def exec_advanced_simd_three_same
  (inst : Advanced_simd_three_same_cls) (s : ArmState) : ArmState :=
  open BitVec in
  let s :=
    match inst.opcode with
    | 0b10000#5 => exec_binary_vector inst s
    | 0b00011#5 => exec_logic_vector inst s
    | _ =>
      write_err (StateError.Unimplemented s!"Unsupported instruction {inst} encountered!") s
  write_pc ((read_pc s) + 4#64) s

theorem pc_of_exec_advanced_simd_three_same
  (h_step : s' = exec_advanced_simd_three_same inst s)
  (h_no_err: read_err s' = None) :
  r StateField.PC s' =
  -- (r StateField.PC s) + 4#64 -- TODO: How do I use + here?
  (BitVec.add (r StateField.PC s) 4#64) := by
  simp_all!
  simp only [exec_advanced_simd_three_same, exec_binary_vector, 
             Bool.and_eq_true, beq_iff_eq, binary_vector_op,
             ofNat_eq_ofNat, zero_eq, exec_logic_vector, 
             logic_vector_op]
  split
  · split <;> simp only [state_simp_rules, minimal_theory]
  · simp only [state_simp_rules, minimal_theory]
  · simp only [state_simp_rules, minimal_theory]

----------------------------------------------------------------------

def Advanced_simd_three_same_cls.binary.rand : IO (Option (BitVec 32)) := do
  let Q := ← BitVec.rand 1
  let size := ← if Q = 0#1 then BitVec.rand 2 (lo := 0) (hi := 2) else BitVec.rand 2
  let (inst : Advanced_simd_three_same_cls) :=
    { Q := Q,
      U := ← BitVec.rand 1,
      size := size,
      Rm := ← BitVec.rand 5,
      opcode := ← pure 0b10000#5,
      Rn := ← BitVec.rand 5,
      Rd := ← BitVec.rand 5 }
  pure (inst.toBitVec32)

def Advanced_simd_three_same_cls.logic.rand : IO (Option (BitVec 32)) := do
  let (inst : Advanced_simd_three_same_cls) :=
    { Q := ← BitVec.rand 1,
      U := ← BitVec.rand 1,
      size := ← BitVec.rand 2,
      Rm := ← BitVec.rand 5,
      opcode := ← pure 0b00011#5,
      Rn := ← BitVec.rand 5,
      Rd := ← BitVec.rand 5 }
  pure (inst.toBitVec32)

/-- Generate random instructions of Advanced_simd_three_same class. -/
def Advanced_simd_three_same_cls.rand : List (IO (Option (BitVec 32))) :=
  [ Advanced_simd_three_same_cls.binary.rand,
    Advanced_simd_three_same_cls.logic.rand ]

end DPSFP<|MERGE_RESOLUTION|>--- conflicted
+++ resolved
@@ -24,20 +24,10 @@
     result
   else
     have h₁ : e < elems := by omega
-<<<<<<< HEAD
-    let lo := e * esize
-    let hi := lo + esize - 1
-    let element1 := extractLsb hi lo x
-    let element2 := extractLsb hi lo y
-    have h : hi - lo + 1 = esize := by simp [hi, lo]; omega
-    let elem_result := op (h ▸ element1) (h ▸ element2)
-    let result := BitVec.partInstall hi lo (h.symm ▸ elem_result) result
-=======
     let element1 := elem_get x e esize H
     let element2 := elem_get y e esize H
     let elem_result := op element1 element2
     let result := elem_set result e esize elem_result H
->>>>>>> 67a1ce15
     have ht1 : elems - (e + 1) < elems - e := by omega
     binary_vector_op_aux (e + 1) elems esize op x y result H
   termination_by (elems - e)
