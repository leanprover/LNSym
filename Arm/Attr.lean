import Lean

-- A minimal theory, safe for all LNSym proofs
register_simp_attr minimal_theory
-- Non-interference lemmas for simplifying terms involving state
-- accessors and updaters.
register_simp_attr state_simp_rules
-- Rules for bitvector lemmas
register_simp_attr bitvec_rules
-- Rules for memory lemmas
<<<<<<< HEAD
register_simp_attr memory_simp_rules
=======
register_simp_attr memory_rules
>>>>>>> a290dc4c

/-
syntax "state_simp" : tactic
macro_rules
  | `(tactic| state_simp) => `(tactic| simp only [state_simp_rules])

syntax "state_simp?" : tactic
macro_rules
  | `(tactic| state_simp?) => `(tactic| simp? only [state_simp_rules])

syntax "state_simp_all" : tactic
macro_rules
  | `(tactic| state_simp_all) => `(tactic| simp_all only [state_simp_rules])

syntax "state_simp_all?" : tactic
macro_rules
  | `(tactic| state_simp_all?) => `(tactic| simp_all? only [state_simp_rules])
-/<|MERGE_RESOLUTION|>--- conflicted
+++ resolved
@@ -8,11 +8,7 @@
 -- Rules for bitvector lemmas
 register_simp_attr bitvec_rules
 -- Rules for memory lemmas
-<<<<<<< HEAD
-register_simp_attr memory_simp_rules
-=======
 register_simp_attr memory_rules
->>>>>>> a290dc4c
 
 /-
 syntax "state_simp" : tactic
