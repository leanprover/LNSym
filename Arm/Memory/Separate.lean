--- conflicted
+++ resolved
@@ -477,54 +477,6 @@
     (val : BitVec (yn * 8)) :
     Memory.read_bytes xn x (Memory.write_bytes yn y val mem) =
       val.extractLsBytes (x.toNat - y.toNat) xn := by
-<<<<<<< HEAD
-    obtain := hsep.omega_def
-    have ⟨h1, h2, h3, h4⟩ := hsep.omega_def
-    apply BitVec.eq_of_extractLsByte_eq
-    intros i
-    rw [extractLsByte_read_bytes (by bv_omega)]
-    rw [BitVec.extractLsByte_extractLsBytes]
-    by_cases h : i < xn
-    · simp [h]
-      apply BitVec.eq_of_getLsb_eq
-      intros j
-      rw [getLsb_read, getLsb_write_bytes (by bv_omega),
-        BitVec.getLsb_extractLsByte]
-      simp only [show (j : Nat) ≤ 7 by omega, decide_True, Bool.true_and]
-      simp only [show ¬ (x + BitVec.ofNat 64 i < y) by bv_omega, if_false]
-      have : (x + BitVec.ofNat 64 i).toNat = x.toNat + (BitVec.ofNat 64 i).toNat := by
-        apply BitVec.toNat_add_eq_toNat_add_toNat
-        bv_omega
-      rw [this]
-      simp only [show ¬ x.toNat + (BitVec.ofNat 64 i).toNat ≥ y.toNat + yn by bv_omega, if_false]
-      rw [BitVec.getLsb_extractLsByte]
-      simp only [show (j : Nat) ≤ 7 by omega, decide_True, Bool.true_and]
-      congr 1
-      bv_omega
-    · simp[h]
-
-/- value of read_mem_bytes when subset of another *read*. -/
-theorem Memory.read_bytes_eq_extractLsBytes_sub_of_mem_subset'
-    {mem : Memory}
-    (hread : mem.read_bytes bn b = val)
-    (hsubset : mem_subset' a an b bn) :
-    mem.read_bytes an a = val.extractLsBytes (a.toNat - b.toNat) an := by
-    have ⟨h1, h2, h3, h4⟩ := hsubset.omega_def
-    apply BitVec.eq_of_extractLsByte_eq
-    intros i
-    rw [extractLsByte_read_bytes (by bv_omega)]
-    rw [BitVec.extractLsByte_extractLsBytes]
-    by_cases h : i < an
-    · simp only [h, ↓reduceIte]
-      apply BitVec.eq_of_getLsb_eq
-      intros j
-      rw [← hread]
-      rw [extractLsByte_read_bytes (by bv_omega)]
-      simp only [show a.toNat - b.toNat + i < bn by bv_omega, if_true]
-      congr 2
-      bv_omega
-    · simp only [h, ↓reduceIte]
-=======
   apply BitVec.eq_of_getLsb_eq
   intros i
   obtain ⟨hx, hy, hstart, hend⟩ := hsep
@@ -586,11 +538,26 @@
           omega
     · simp only [h₁, bitvec_rules, minimal_theory]
 
-/--
-info: 'read_mem_bytes_write_mem_bytes_eq_extract_LsB_of_mem_subset' depends on axioms: [propext, Classical.choice, Quot.sound]
--/
-#guard_msgs in #print axioms read_mem_bytes_write_mem_bytes_eq_extract_LsB_of_mem_subset
-
->>>>>>> 9da96a76
+/- value of read_mem_bytes when subset of another *read*. -/
+theorem Memory.read_bytes_eq_extractLsBytes_sub_of_mem_subset'
+    {mem : Memory}
+    (hread : mem.read_bytes bn b = val)
+    (hsubset : mem_subset' a an b bn) :
+    mem.read_bytes an a = val.extractLsBytes (a.toNat - b.toNat) an := by
+    have ⟨h1, h2, h3, h4⟩ := hsubset.omega_def
+    apply BitVec.eq_of_extractLsByte_eq
+    intros i
+    rw [extractLsByte_read_bytes (by bv_omega)]
+    rw [BitVec.extractLsByte_extractLsBytes]
+    by_cases h : i < an
+    · simp only [h, ↓reduceIte]
+      apply BitVec.eq_of_getLsb_eq
+      intros j
+      rw [← hread]
+      rw [extractLsByte_read_bytes (by bv_omega)]
+      simp only [show a.toNat - b.toNat + i < bn by bv_omega, if_true]
+      congr 2
+      bv_omega
+    · simp only [h, ↓reduceIte]
 
 end NewDefinitions