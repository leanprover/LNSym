/-
Copyright (c) 2024 Amazon.com, Inc. or its affiliates. All Rights Reserved.
Released under Apache 2.0 license as described in the file LICENSE.
Author(s): Siddharth Bhat

In this file, we define proof automation for separation conditions of memory.

References:
- https://github.com/leanprover/lean4/blob/240ebff549a2cf557f9abe9568f5de885f13e50d/src/Lean/Elab/Tactic/Omega/OmegaM.lean
- https://github.com/leanprover/lean4/blob/240ebff549a2cf557f9abe9568f5de885f13e50d/src/Lean/Elab/Tactic/Omega/Frontend.lean
-/
import Arm
import Arm.Memory.MemoryProofs
import Arm.BitVec
import Arm.Memory.Attr
import Lean
import Lean.Meta.Tactic.Rewrite
import Lean.Meta.Tactic.Rewrites
import Lean.Elab.Tactic.Conv
import Lean.Elab.Tactic.Conv.Basic
import Tactics.Simp

open Lean Meta Elab Tactic


/-! ## Memory Separation Automation

##### A Note on Notation

- `[a..an)`: a range of memory starting with base address `a` of length `an`.
  aka `mem_legal' a an`.
- `[a..an) ⟂ [b..bn)`: `mem_disjoint' a an b bn`.
- `[a..an] ⊆ [b..bn)`: `mem_subset' a an b bn`

##### Tactic Loop

The core tactic tries to simplify expressions of the form:
`mem.write_bytes [b..bn) val |>. read_bytes [a..an)`
by case splitting:

1. If `[a..an) ⟂ [b..bn)`, the write does not alias the read,
  and can be replaced with ` mem.read_bytes [a..an) `
2. If `[a..an] ⊆ [b..bn)`, the write aliases the read, and can be replaced with
  `val.extractLsBs adjust([a..an), [b..bn))`. Here, `adjust` is a function that
  adjusts the read indices `[a..an)` with respect to the write indices `[b..bn)`,
  to convert a read from `mem` into a read from `val`.

The tactic shall be implemented as follows:
1. Search the goal state for `mem.write_bytes [b..bn) val |>.read_bytes [a..an)`.
2. Try to prove that either `[a..an) ⟂ [b..bn)`, or `[a..an) ⊆ [b..bn)`.
    2a. First search the local context for assumptions of this type.
    2b. Try to deduce `[a..an) ⟂ [b..bn)` from the fact that
        subsets of disjoint sets are disjoint.
        So try to find `[a'..an')`, `[b'...bn')` such that:
          (i) `[a..an) ⊆ [a'..an')`.
          (ii) `[b..bn) ⊆ [b'..bn')`.
          (iii) and `[a'..an') ⟂ [b'...bn')`.
    2b. Try to deduce `[a..an) ⊆ [b..bn)` from transitivity of subset.
        So try to find `[c..cn)` such that:
        (i) `[a..an) ⊆ [c..cn)`
        (ii) `[c..cn) ⊆ [b..bn)`
    2c. If this also fails, then reduce all hypotheses to
        linear integer arithmetic, and try to invoke `omega` to prove either
        `[a..an) ⟂ [b..bn)` or `[a..an) ⊆ [b..bn)`.
3. Given a proof of either `[a..an) ⟂ [b..bn)` or `[a..an) ⊆ [b..bn)`,
  simplify using the appropriate lemma from `Mem/Separate.lean`.
4. If we manage to prove *both* `[a..an) ⟂ [b..bn)` *and* `[a..an) ⊆ [b..bn)`,
   declare victory as this is a contradiction. This may look useless,
   but feels like it maybe useful to prove certain memory states as impossible.

##### Usability

- If no mem separate/subset assumptions are present,
  then throw an error to tell the user that we expect them to
  specify such assumptions for all memory regions of interest.
  LNSym doesn't support automated verification of programs that
  do dynamic memory allocation.

-  If any non-primed separate/subset assumptions are detected,
  error out to tell the user that no automation is supported in this case.

##### Future Work

- Add support for disjoint constraints amongst $n$ memory regions.
  This will perform proof search for `List.pairwise ⟂ mems`.
- Create a new concept, `MemRegion`, which we currently call `MemSpan`.
-/

section BvOmega

-- |TODO: Upstream BitVec.le_def unfolding to bv_omega.
macro "bv_omega'" : tactic =>
  `(tactic| (try simp only [bv_toNat, mem_legal'] at * <;> try rw [BitVec.le_def]) <;> bv_omega)

end BvOmega

namespace SeparateAutomation

structure SimpMemConfig where
  /-- number of times rewrites must be performed. -/
  rewriteFuel : Nat := 1000
  /-- whether an error should be thrown if the tactic makes no progress. -/
  failIfUnchanged : Bool := true

/-- Context for the `SimpMemM` monad, containing the user configurable options. -/
structure Context where
  /-- User configurable options for `simp_mem`. -/
  cfg : SimpMemConfig

def Context.init (cfg : SimpMemConfig) : Context where
  cfg := cfg

/-- a Proof of `e : α`, where `α` is a type such as `MemLegalProp`. -/
structure Proof (α : Type) (e : α) where
  /-- `h` is an expression of type `e`. -/
  h : Expr

def WithProof.e {α : Type} {e : α} (p : Proof α e) : α := e

instance [ToMessageData α] : ToMessageData (Proof α e) where
  toMessageData proof := m! "{proof.h}: {e}"

structure MemSpanExpr where
  base : Expr
  n : Expr
deriving Inhabited

/-- info: Memory.Region.mk (a : BitVec 64) (n : Nat) : Memory.Region -/
#guard_msgs in #check Memory.Region.mk

def MemSpanExpr.toExpr (span : MemSpanExpr) : Expr :=
  mkAppN (Expr.const ``Memory.Region.mk []) #[span.base, span.n]

def MemSpanExpr.toTypeExpr  : Expr :=
    (Expr.const ``Memory.Region [])

instance : ToMessageData MemSpanExpr where
  toMessageData span := m! "[{span.base}..{span.n})"

/-- info: mem_legal' (a : BitVec 64) (n : Nat) : Prop -/
#guard_msgs in #check mem_legal'

/-- a term of the form `mem_legal' a` -/
structure MemLegalProp  where
  span : MemSpanExpr

/-- convert this back to an Expr -/
def MemLegalProp.toExpr (legal : MemLegalProp) : Expr :=
  mkAppN (Expr.const ``mem_legal' []) #[legal.span.base, legal.span.n]

instance : ToMessageData MemLegalProp where
  toMessageData e := m!"{e.span}.legal"

/-- Coerce a span into a `span.legal` hypothesis. -/
instance : Coe MemSpanExpr MemLegalProp where
  coe := MemLegalProp.mk


/-- info: mem_subset' (a : BitVec 64) (an : Nat) (b : BitVec 64) (bn : Nat) : Prop -/
#guard_msgs in #check mem_subset'

/-- a proposition `mem_subset' a an b bn`. -/
structure MemSubsetProp where
  sa : MemSpanExpr
  sb : MemSpanExpr

instance : ToMessageData MemSubsetProp where
  toMessageData e := m!"{e.sa}⊆{e.sb}"

abbrev MemSubsetProof := Proof MemSubsetProp

def MemSubsetProof.mk {e : MemSubsetProp} (h : Expr) : MemSubsetProof e :=
  { h }

/-- info: mem_separate' (a : BitVec 64) (an : Nat) (b : BitVec 64) (bn : Nat) : Prop -/
#guard_msgs in #check mem_separate'

/-- A proposition `mem_separate' a an b bn`. -/
structure MemSeparateProp where
  sa : MemSpanExpr
  sb : MemSpanExpr

instance : ToMessageData MemSeparateProp where
  toMessageData e := m!"{e.sa}⟂{e.sb}"

abbrev MemSeparateProof := Proof MemSeparateProp

def MemSeparateProof.mk {e : MemSeparateProp} (h : Expr) : MemSeparateProof e :=
  { h }

abbrev MemLegalProof := Proof MemLegalProp

def MemLegalProof.mk {e : MemLegalProp} (h : Expr) : MemLegalProof e :=
  { h }


/-- info: Memory.Region.pairwiseSeparate (mems : List Memory.Region) : Prop -/
#guard_msgs in #check Memory.Region.pairwiseSeparate

/--
A proposition `Memory.Region.pairwiseSeparate [x1, x2, ..., xn]`.
-/
structure MemPairwiseSeparateProp where
  xs : Array MemSpanExpr

/-- info: List.nil.{u} {α : Type u} : List α -/
#guard_msgs in #check List.nil

/-- info: List.cons.{u} {α : Type u} (head : α) (tail : List α) : List α -/
#guard_msgs in #check List.cons

/-- Given `Memory.Region.pairwiseSeparate [x1, ..., xn]`,
get the expression corresponding `[x1, ..., xn]`. -/
def MemPairwiseSeparateProp.getMemSpanListExpr
    (e : MemPairwiseSeparateProp) : Expr := Id.run do
  let memoryRegionTy : Expr := mkConst ``Memory.Region
  let mut out := mkApp (mkConst  ``List.nil [0]) memoryRegionTy
  for i in [0:e.xs.size] do
    let x := e.xs[e.xs.size - i - 1]!
    out := mkAppN (mkConst ``List.cons [0]) #[memoryRegionTy, x.toExpr, out]
  return out

/-- Get the expression `Memory.Region.pairwiseSeparate [x1, ..., xn]` -/
def MemPairwiseSeparateProp.toExpr (e : MemPairwiseSeparateProp) : Expr :=
  mkApp (mkConst ``Memory.Region.pairwiseSeparate) e.getMemSpanListExpr

instance : ToMessageData MemPairwiseSeparateProp where
  toMessageData e := m!"pairwiseSeparate {e.xs.toList}"

abbrev MemPairwiseSeparateProof := Proof MemPairwiseSeparateProp

/-- info: Memory.read_bytes (n : Nat) (addr : BitVec 64) (m : Memory) : BitVec (n * 8) -/
#guard_msgs in #check Memory.read_bytes

/-- an occurrence of `Memory.read_bytes`. -/
structure ReadBytesExpr where
  span : MemSpanExpr
  mem : Expr

/-- match an expression `e` to `Memory.read_bytes`. -/
def ReadBytesExpr.ofExpr? (e : Expr) : Option (ReadBytesExpr) :=
  match_expr e with
  | Memory.read_bytes n addr m =>
    some { span := { base := addr, n := n }, mem := m }
  | _ => none

-- TODO: try to use `pp.deepTerms` to make the memory expressions more readable.
instance : ToMessageData ReadBytesExpr where
  toMessageData e := m!"{e.mem}[{e.span}]"

/--
info: Memory.write_bytes (n : Nat) (addr : BitVec 64) (val : BitVec (n * 8)) (m : Memory) : Memory
-/
#guard_msgs in #check Memory.write_bytes

structure WriteBytesExpr where
  span : MemSpanExpr
  val : Expr
  mem : Expr

instance : ToMessageData WriteBytesExpr where
  toMessageData e := m!"{e.mem}[{e.span} := {e.val}]"

def WriteBytesExpr.ofExpr? (e : Expr) : Option WriteBytesExpr :=
  match_expr e with
  | Memory.write_bytes n addr val m =>
    some { span := { base := addr, n := n }, val := val, mem := m }
  | _ => none


/--
A proof of the form `h : val = Mem.read_bytes ...`.
Note that we expect the canonical ordering of `val` on the left hand side.
If `val` was on the right hand, we build `h` wih an `Eq.symm` to
enforce this canonical form.

TODO: there must be a better way to handle this?
 -/
structure ReadBytesEqProof  where
  val : Expr
  read : ReadBytesExpr
  h : Expr

instance : ToMessageData ReadBytesEqProof where
  toMessageData proof := m!"{proof.h} : {proof.val} = {proof.h}"

/--
we can have some kind of funny situation where both LHS and RHS are ReadBytes.
For example, `mem1.read base1 n = mem2.read base2 n`.
In such a scenario, we should record both reads.
-/
def ReadBytesEqProof.ofExpr? (eval : Expr) (etype : Expr) :  Array ReadBytesEqProof := Id.run do
  let mut out := #[]
  if let .some ⟨_ty, lhs, rhs⟩ := etype.eq? then do
    let lhs := lhs
    let rhs := rhs
    if let .some read := ReadBytesExpr.ofExpr? lhs then
      out := out.push { val := rhs, read := read, h := eval }

    if let .some read := ReadBytesExpr.ofExpr? rhs then
      out:= out.push { val := lhs, read := read, h := eval }
  return out

inductive Hypothesis
| separate (proof : MemSeparateProof e)
| subset (proof : MemSubsetProof e)
| legal (proof : MemLegalProof e)
| pairwiseSeparate (proof : MemPairwiseSeparateProof e)
| read_eq (proof : ReadBytesEqProof)

def Hypothesis.proof : Hypothesis → Expr
| .pairwiseSeparate proof  => proof.h
| .separate proof => proof.h
| .subset proof => proof.h
| .legal proof => proof.h
| .read_eq proof => proof.h

instance : ToMessageData Hypothesis where
  toMessageData
  | .subset proof => toMessageData proof
  | .separate proof => toMessageData proof
  | .legal proof => toMessageData proof
  | .read_eq proof => toMessageData proof
  | .pairwiseSeparate proof => toMessageData proof

/-- The internal state for the `SimpMemM` monad, recording previously encountered atoms. -/
structure State where
  hypotheses : Array Hypothesis := #[]
  rewriteFuel : Nat

def State.init (cfg : SimpMemConfig) : State :=
  { rewriteFuel := cfg.rewriteFuel}

abbrev SimpMemM := StateRefT State (ReaderT Context TacticM)

def SimpMemM.run (m : SimpMemM α) (cfg : SimpMemConfig) : TacticM α :=
  m.run' (State.init cfg) |>.run (Context.init cfg)

/-- Add a `Hypothesis` to our hypothesis cache. -/
def SimpMemM.addHypothesis (h : Hypothesis) : SimpMemM Unit :=
  modify fun s => { s with hypotheses := s.hypotheses.push h }

def SimpMemM.withMainContext (ma : SimpMemM α) : SimpMemM α := do
  (← getMainGoal).withContext ma

/-- create a trace node in trace class (i.e. `set_option traceClass true`),
with header `header`, whose default collapsed state is `collapsed`. -/
def SimpMemM.withTraceNode (header : MessageData) (k : SimpMemM α)
    (collapsed : Bool := true)
    (traceClass : Name := `simp_mem.info) : SimpMemM α :=
  Lean.withTraceNode traceClass (fun _ => return header) k (collapsed := collapsed)

def processingEmoji : String := "⚙️"

def consumeRewriteFuel : SimpMemM Unit :=
  modify fun s => { s with rewriteFuel := s.rewriteFuel - 1 }

def outofRewriteFuel? : SimpMemM Bool := do
  return (← get).rewriteFuel == 0

<<<<<<< HEAD
/-- Create a trace note that folds `header` with `(NOTE: can be large)`,
and prints `msg` under such a trace node.
-/
def SimpMemM.traceLargeMsg (header : MessageData) (msg : MessageData) : SimpMemM Unit :=
    withTraceNode m!"{header} (NOTE: can be large)" do
      trace[simp_mem.info] msg
=======
def getConfig : SimpMemM SimpMemConfig := do
  let ctx ← read
  return ctx.cfg
>>>>>>> 099e085a

/-
Introduce a new definition into the local context, simplify it using `simp`,
and return the FVarId of the new definition in the goal.
-/
def simpAndIntroDef (name : String) (hdefVal : Expr) : SimpMemM FVarId  := do
  SimpMemM.withMainContext do

    let name ← mkFreshUserName <| .mkSimple name
    let goal ← getMainGoal
    let hdefTy ← inferType hdefVal

    /- Simp to gain some more juice out of the defn.. -/
    let (simpCtx, simprocs) ← LNSymSimpContext
      (config := { decide := false, failIfUnchanged := false })
    let (simpResult, _stats) ← simp hdefTy simpCtx simprocs
    let hdefVal ← simpResult.mkCast hdefVal
    let hdefTy ← inferType hdefVal

    let goal ← goal.define name hdefTy hdefVal
    let (fvar, goal) ← goal.intro1P
    replaceMainGoal [goal]
    return fvar

/-- SimpMemM's omega invoker -/
def omega : SimpMemM Unit := do
  -- https://leanprover.zulipchat.com/#narrow/stream/326056-ICERM22-after-party/topic/Regression.20tests/near/290131280
  -- @bollu: TODO: understand what precisely we are recovering from.
  withoutRecover do
    evalTactic (← `(tactic| bv_omega'))

section Hypotheses

/--
info: mem_separate'.ha {a : BitVec 64} {an : Nat} {b : BitVec 64} {bn : Nat} (self : mem_separate' a an b bn) :
  mem_legal' a an
-/
#guard_msgs in #check mem_separate'.ha

def MemSeparateProof.mem_separate'_ha (self : MemSeparateProof sep) :
    MemLegalProof sep.sa :=
  let h := mkAppN (Expr.const ``mem_separate'.ha []) #[sep.sa.base, sep.sa.n, sep.sb.base, sep.sb.n, self.h]
  MemLegalProof.mk h

/--
info: mem_separate'.hb {a : BitVec 64} {an : Nat} {b : BitVec 64} {bn : Nat} (self : mem_separate' a an b bn) :
  mem_legal' b bn
-/
#guard_msgs in #check mem_separate'.hb

def MemSeparateProof.mem_separate'_hb (self : MemSeparateProof sep) :
    MemLegalProof sep.sb :=
  let h := mkAppN (Expr.const ``mem_separate'.hb []) #[sep.sa.base, sep.sa.n, sep.sb.base, sep.sb.n, self.h]
  MemLegalProof.mk h

/--
info: mem_subset'.ha {a : BitVec 64} {an : Nat} {b : BitVec 64} {bn : Nat} (self : mem_subset' a an b bn) : mem_legal' a an
-/
#guard_msgs in #check mem_subset'.ha

def MemSubsetProof.mem_subset'_ha (self : MemSubsetProof sub) :
    MemLegalProof sub.sa :=
  let h := mkAppN (Expr.const ``mem_subset'.ha [])
    #[sub.sa.base, sub.sa.n, sub.sb.base, sub.sb.n, self.h]
  MemLegalProof.mk h

/--
info: mem_subset'.hb {a : BitVec 64} {an : Nat} {b : BitVec 64} {bn : Nat} (self : mem_subset' a an b bn) : mem_legal' b bn
-/
#guard_msgs in #check mem_subset'.hb

def MemSubsetProof.mem_subset'_hb (self : MemSubsetProof sub) :
    MemLegalProof sub.sb :=
  let h := mkAppN (Expr.const ``mem_subset'.hb [])
      #[sub.sa.base, sub.sa.n, sub.sb.base, sub.sb.n, self.h]
  MemLegalProof.mk h

/-- match an expression `e` to a `mem_legal'`. -/
def MemLegalProp.ofExpr? (e : Expr) : Option (MemLegalProp) :=
  match_expr e with
  | mem_legal' a n => .some { span := { base := a, n := n } }
  | _ => none

/-- match an expression `e` to a `mem_subset'`. -/
def MemSubsetProp.ofExpr? (e : Expr) : Option (MemSubsetProp) :=
  match_expr e with
  | mem_subset' a na b nb =>
    let sa : MemSpanExpr := { base := a, n := na }
    let sb : MemSpanExpr := { base := b, n := nb }
    .some { sa, sb }
  | _ => none

/-- match an expression `e` to a `mem_separate'`. -/
def MemSeparateProp.ofExpr? (e : Expr) : Option MemSeparateProp :=
  match_expr e with
  | mem_separate' a na b nb =>
    let sa : MemSpanExpr := ⟨a, na⟩
    let sb : MemSpanExpr := ⟨b, nb⟩
    .some { sa, sb }
  | _ => none

/-- info: Prod.mk.{u, v} {α : Type u} {β : Type v} (fst : α) (snd : β) : α × β -/
#guard_msgs in #check Prod.mk

/-- info: List.cons.{u} {α : Type u} (head : α) (tail : List α) : List α -/
#guard_msgs in #check List.cons

/-- info: List.nil.{u} {α : Type u} : List α -/
#guard_msgs in #check List.nil

/-- match an expression `e` to a `Memory.Region.pairwiseSeparate`. -/
partial def MemPairwiseSeparateProof.ofExpr? (e : Expr) : Option MemPairwiseSeparateProp :=
  match_expr e with
  | Memory.Region.pairwiseSeparate xs => do
      let .some xs := go xs #[] | none
      some { xs := xs }
  | _ => none
  where
    go (e : Expr) (xs : Array MemSpanExpr) : Option (Array MemSpanExpr) :=
      match_expr e with
      | List.cons _α ex exs =>
        match_expr ex with
        | Prod.mk _ta _tb a n =>
          let x : MemSpanExpr := ⟨a, n⟩
          go exs (xs.push x)
        | _ => none
      | List.nil _α => some xs
      | _ => none


/-- Match an expression `h` to see if it's a useful hypothesis. -/
def hypothesisOfExpr (h : Expr) (hyps : Array Hypothesis) : MetaM (Array Hypothesis) := do
  let ht ← inferType h
  trace[simp_mem.info] "{processingEmoji} Processing '{h}' : '{toString ht}'"
  if let .some sep := MemSeparateProp.ofExpr? ht then
    let proof : MemSeparateProof sep := ⟨h⟩
    let hyps := hyps.push (.separate proof)
    let hyps := hyps.push (.legal proof.mem_separate'_ha)
    let hyps := hyps.push (.legal proof.mem_separate'_hb)
    return hyps
  else if let .some sub := MemSubsetProp.ofExpr? ht then
    let proof : MemSubsetProof sub := ⟨h⟩
    let hyps := hyps.push (.subset proof)
    let hyps := hyps.push (.legal proof.mem_subset'_ha)
    let hyps := hyps.push (.legal proof.mem_subset'_hb)
    return hyps
  else if let .some legal := MemLegalProp.ofExpr? ht then
    let proof : MemLegalProof legal := ⟨h⟩
    let hyps := hyps.push (.legal proof)
    return hyps
  else if let .some pairwiseSep := MemPairwiseSeparateProof.ofExpr? ht then
    let proof : MemPairwiseSeparateProof pairwiseSep := ⟨h⟩
    let hyps := hyps.push (.pairwiseSeparate proof)
    return hyps
  else
    let mut hyps := hyps
    for eqProof in ReadBytesEqProof.ofExpr? h ht do
      let proof : Hypothesis := .read_eq eqProof
      hyps := hyps.push proof
    return hyps

/--
info: mem_legal'.omega_def {a : BitVec 64} {n : Nat} (h : mem_legal' a n) : a.toNat + n ≤ 2 ^ 64
-/
#guard_msgs in #check mem_legal'.omega_def


/-- Build a term corresponding to `mem_legal'.omega_def`. -/
def MemLegalProof.omega_def (h : MemLegalProof e) : Expr :=
  mkAppN (Expr.const ``mem_legal'.omega_def []) #[e.span.base, e.span.n, h.h]

/-- Add the omega fact from `mem_legal'.def`. -/
def MemLegalProof.addOmegaFacts (h : MemLegalProof e) (args : Array Expr) :
    SimpMemM (Array Expr) := do
  SimpMemM.withMainContext do
    let fvar ← simpAndIntroDef "hmemLegal_omega" h.omega_def
    trace[simp_mem.info]  "{h}: added omega fact ({h.omega_def})"
    return args.push (Expr.fvar fvar)

/--
info: mem_subset'.omega_def {a : BitVec 64} {an : Nat} {b : BitVec 64} {bn : Nat} (h : mem_subset' a an b bn) :
  a.toNat + an ≤ 2 ^ 64 ∧ b.toNat + bn ≤ 2 ^ 64 ∧ b.toNat ≤ a.toNat ∧ a.toNat + an ≤ b.toNat + bn
-/
#guard_msgs in #check mem_subset'.omega_def

/--
Build a term corresponding to `mem_subset'.omega_def` which has facts written
in a style that is exploitable by omega.
-/
def MemSubsetProof.omega_def (h : MemSubsetProof e) : Expr :=
  mkAppN (Expr.const ``mem_subset'.omega_def [])
    #[e.sa.base, e.sa.n, e.sb.base, e.sb.n, h.h]

/-- Add the omega fact from `mem_legal'.omega_def` into the main goal. -/
def MemSubsetProof.addOmegaFacts (h : MemSubsetProof e) (args : Array Expr) :
    SimpMemM (Array Expr) := do
  SimpMemM.withMainContext do
    let fvar ← simpAndIntroDef "hmemSubset_omega" h.omega_def
    trace[simp_mem.info]  "{h}: added omega fact ({h.omega_def})"
    return args.push (Expr.fvar fvar)

/--
Build a term corresponding to `mem_separate'.omega_def` which has facts written
in a style that is exploitable by omega.
-/
def MemSeparateProof.omega_def (h : MemSeparateProof e) : Expr :=
  mkAppN (Expr.const ``mem_separate'.omega_def [])
    #[e.sa.base, e.sa.n, e.sb.base, e.sb.n, h.h]

/-- Add the omega fact from `mem_legal'.omega_def`. -/
def MemSeparateProof.addOmegaFacts (h : MemSeparateProof e) (args : Array Expr) :
    SimpMemM (Array Expr) := do
  SimpMemM.withMainContext do
    -- simp only [bitvec_rules] (failIfUnchanged := false)
    let fvar ← simpAndIntroDef "hmemSeparate_omega" h.omega_def
    trace[simp_mem.info]  "{h}: added omega fact ({h.omega_def})"
    return args.push (Expr.fvar fvar)



/-- info: Ne.{u} {α : Sort u} (a b : α) : Prop -/
#guard_msgs in #check Ne

/-- info: List.get?.{u} {α : Type u} (as : List α) (i : Nat) : Option α -/
#guard_msgs in #check List.get?

/-- Make the expression `mems.get? i = some a`. -/
def mkListGetEqSomeTy (mems : MemPairwiseSeparateProp) (i : Nat) (a : MemSpanExpr) : SimpMemM Expr := do
  let lhs ← mkAppOptM ``List.get? #[.none, mems.getMemSpanListExpr, mkNatLit i]
  let rhs ← mkSome MemSpanExpr.toTypeExpr a.toExpr
  mkEq lhs rhs

/--
info: Memory.Region.separate'_of_pairwiseSeprate_of_mem_of_mem {mems : List Memory.Region}
  (h : Memory.Region.pairwiseSeparate mems) (i j : Nat) (hij : i ≠ j) (a b : Memory.Region) (ha : mems.get? i = some a)
  (hb : mems.get? j = some b) : mem_separate' a.fst a.snd b.fst b.snd
-/
#guard_msgs in #check Memory.Region.separate'_of_pairwiseSeprate_of_mem_of_mem

/-- make `Memory.Region.separate'_of_pairwiseSeprate_of_mem_of_mem i j (by decide) a b rfl rfl`. -/
def MemPairwiseSeparateProof.mem_separate'_of_pairwiseSeparate_of_mem_of_mem
    (self : MemPairwiseSeparateProof mems) (i j : Nat) (a b : MemSpanExpr)  :
    SimpMemM <| MemSeparateProof ⟨a, b⟩ := do
  let iexpr := mkNatLit i
  let jexpr := mkNatLit j
    -- i ≠ j
  let hijTy := mkAppN (mkConst ``Ne [1]) #[(mkConst ``Nat), mkNatLit i, mkNatLit j]
  -- mems.get? i = some a
  let hijVal ← mkDecideProof hijTy
  let haVal ← mkEqRefl <| ← mkSome MemSpanExpr.toTypeExpr a.toExpr
  let hbVal ← mkEqRefl <| ← mkSome MemSpanExpr.toTypeExpr b.toExpr
  let h := mkAppN (Expr.const ``Memory.Region.separate'_of_pairwiseSeprate_of_mem_of_mem [])
    #[mems.getMemSpanListExpr,
      self.h,
      iexpr,
      jexpr,
      hijVal,
      a.toExpr,
      b.toExpr,
      haVal,
      hbVal]
  return ⟨h⟩
/--
Currently, if the list is syntacticaly of the form [x1, ..., xn],
 we create hypotheses of the form `mem_separate' xi xj` for all i, j..
This can be generalized to pairwise separation given hypotheses x ∈ xs, x' ∈ xs.
-/
def MemPairwiseSeparateProof.addOmegaFacts (h : MemPairwiseSeparateProof e) (args : Array Expr) :
    SimpMemM (Array Expr) := do
  -- We need to loop over i, j where i < j and extract hypotheses.
  -- We need to find the length of the list, and return an `Array MemRegion`.
  let mut args := args
  for i in [0:e.xs.size] do
    for j in [i+1:e.xs.size] do
      let a := e.xs[i]!
      let b := e.xs[j]!
      args ← SimpMemM.withTraceNode m!"Exploiting ({i}, {j}) : {a} ⟂ {b}" do
        let proof ← h.mem_separate'_of_pairwiseSeparate_of_mem_of_mem i j a b
        SimpMemM.traceLargeMsg m!"added {← inferType proof.h}" m!"{proof.h}"
        proof.addOmegaFacts args
  return args
/--
Given a hypothesis, add declarations that would be useful for omega-blasting
-/
def Hypothesis.addOmegaFactsOfHyp (h : Hypothesis) (args : Array Expr) : SimpMemM (Array Expr) :=
  match h with
  | Hypothesis.legal h => h.addOmegaFacts args
  | Hypothesis.subset h => h.addOmegaFacts args
  | Hypothesis.separate h => h.addOmegaFacts args
  | Hypothesis.pairwiseSeparate h => h.addOmegaFacts args
  | Hypothesis.read_eq _h => return args -- read has no extra `omega` facts.

/--
Accumulate all omega defs in `args`.
-/
def Hypothesis.addOmegaFactsOfHyps (hs : List Hypothesis) (args : Array Expr)
    : SimpMemM (Array Expr) := do
  SimpMemM.withTraceNode m!"Adding omega facts from hypotheses" do
    let mut args := args
    for h in hs do
      args ← h.addOmegaFactsOfHyp args
    return args

end Hypotheses

section ReductionToOmega

/--
Given a `a : α` (for example, `(a = legal) : (α = mem_legal)`),
produce an `Expr` whose type is `<omega fact> → α`.
For example, `mem_legal.of_omega` is a function of type:
  `(h : a.toNat + n ≤ 2 ^ 64) → mem_legal a n`.
-/
class OmegaReducible (α : Type) where
  reduceToOmega : α → Expr


/--
info: mem_legal'.of_omega {n : Nat} {a : BitVec 64} (h : a.toNat + n ≤ 2 ^ 64) : mem_legal' a n
-/
#guard_msgs in #check mem_legal'.of_omega

instance : OmegaReducible MemLegalProp where
  reduceToOmega legal :=
    let a := legal.span.base
    let n := legal.span.n
    mkAppN (Expr.const ``mem_legal'.of_omega []) #[n, a]

/--
info: mem_subset'.of_omega {an bn : Nat} {a b : BitVec 64}
  (h : a.toNat + an ≤ 2 ^ 64 ∧ b.toNat + bn ≤ 2 ^ 64 ∧ b.toNat ≤ a.toNat ∧ a.toNat + an ≤ b.toNat + bn) :
  mem_subset' a an b bn
-/
#guard_msgs in #check mem_subset'.of_omega

instance : OmegaReducible MemSubsetProp where
  reduceToOmega subset :=
  let a := subset.sa.base
  let an := subset.sa.n
  let b := subset.sb.base
  let bn := subset.sb.n
  mkAppN (Expr.const ``mem_subset'.of_omega []) #[an, bn, a, b]

/--
info: mem_subset'.of_omega {an bn : Nat} {a b : BitVec 64}
  (h : a.toNat + an ≤ 2 ^ 64 ∧ b.toNat + bn ≤ 2 ^ 64 ∧ b.toNat ≤ a.toNat ∧ a.toNat + an ≤ b.toNat + bn) :
  mem_subset' a an b bn
-/
#guard_msgs in #check mem_subset'.of_omega

instance : OmegaReducible MemSeparateProp where
  reduceToOmega separate :=
    let a := separate.sa.base
    let an := separate.sa.n
    let b := separate.sb.base
    let bn := separate.sb.n
    mkAppN (Expr.const ``mem_separate'.of_omega []) #[an, bn, a, b]

/--
`OmegaReducible` is a value whose type is `omegaFact → desiredFact`.
An example is `mem_lega'.of_omega n a`, which has type:
  `(h : a.toNat + n ≤ 2 ^ 64) → mem_legal' a n`.

@bollu: TODO: this can be generalized further, what we actually need is
  a way to convert `e : α` into the `omegaToDesiredFactFnVal`.
-/
def proveWithOmega?  {α : Type} [ToMessageData α] [OmegaReducible α] (e : α)
    (hyps : Array Hypothesis) : SimpMemM (Option (Proof α e)) := do
  let proofFromOmegaVal := (OmegaReducible.reduceToOmega e)
  -- (h : a.toNat + n ≤ 2 ^ 64) → mem_legal' a n
  let proofFromOmegaTy ← inferType (OmegaReducible.reduceToOmega e)
  -- trace[simp_mem.info] "partially applied: '{proofFromOmegaVal} : {proofFromOmegaTy}'"
  let omegaObligationTy ← do -- (h : a.toNat + n ≤ 2 ^ 64)
    match proofFromOmegaTy with
    | Expr.forallE _argName argTy _body _binderInfo => pure argTy
    | _ => throwError "expected '{proofFromOmegaTy}' to a ∀"
  trace[simp_mem.info] "omega obligation '{omegaObligationTy}'"
  let omegaObligationVal ← mkFreshExprMVar (type? := omegaObligationTy)
  let factProof := mkAppN proofFromOmegaVal #[omegaObligationVal]
  let oldGoals := (← getGoals)

  try
    setGoals (omegaObligationVal.mvarId! :: (← getGoals))
    SimpMemM.withMainContext do
    let _ ← Hypothesis.addOmegaFactsOfHyps hyps.toList #[]
    trace[simp_mem.info] m!"Executing `omega` to close {e}"
    SimpMemM.withTraceNode m!"goal (Note: can be large)" do
      trace[simp_mem.info] "{← getMainGoal}"
    omega
    trace[simp_mem.info] "{checkEmoji} `omega` succeeded."
    return (.some <| Proof.mk (← instantiateMVars factProof))
  catch e =>
    trace[simp_mem.info]  "{crossEmoji} `omega` failed with error:\n{e.toMessageData}"
    setGoals oldGoals
    return none
  end ReductionToOmega

section Simplify

def SimpMemM.rewriteWithEquality (rw : Expr) (msg : MessageData) : SimpMemM Unit := do
  withTraceNode msg do
    withMainContext do
      withTraceNode m!"rewrite (Note: can be large)" do
        trace[simp_mem.info] "{← inferType rw}"
      let goal ← getMainGoal
      let result ← goal.rewrite (← getMainTarget) rw
      let mvarId' ← (← getMainGoal).replaceTargetEq result.eNew result.eqProof
      trace[simp_mem.info] "{checkEmoji} rewritten goal {mvarId'}"
      unless result.mvarIds == [] do
        throwError m!"{crossEmoji} internal error: expected rewrite to produce no side conditions. Produced {result.mvarIds}"
      replaceMainGoal [mvarId']

/--
info: Memory.read_bytes_write_bytes_eq_read_bytes_of_mem_separate' {x : BitVec 64} {xn : Nat} {y : BitVec 64} {yn : Nat}
  {mem : Memory} (hsep : mem_separate' x xn y yn) (val : BitVec (yn * 8)) :
  Memory.read_bytes xn x (Memory.write_bytes yn y val mem) = Memory.read_bytes xn x mem
-/
#guard_msgs in #check Memory.read_bytes_write_bytes_eq_read_bytes_of_mem_separate'

/-- given that `e` is a read of the write, perform a rewrite,
using `Memory.read_bytes_write_bytes_eq_read_bytes_of_mem_separate'`. -/
def SimpMemM.rewriteReadOfSeparatedWrite
    (er : ReadBytesExpr) (ew : WriteBytesExpr)
    (separate : MemSeparateProof { sa := er.span, sb := ew.span }) : SimpMemM Unit := do
  let call :=
    mkAppN (Expr.const ``Memory.read_bytes_write_bytes_eq_read_bytes_of_mem_separate' [])
      #[er.span.base, er.span.n,
        ew.span.base, ew.span.n,
        ew.mem,
        separate.h,
        ew.val]
  SimpMemM.rewriteWithEquality call m!"rewriting read({er})⟂write({ew})"

/--
info: Memory.read_bytes_eq_extractLsBytes_sub_of_mem_subset' {bn : Nat} {b : BitVec 64} {val : BitVec (bn * 8)}
  {a : BitVec 64} {an : Nat} {mem : Memory} (hread : Memory.read_bytes bn b mem = val)
  (hsubset : mem_subset' a an b bn) : Memory.read_bytes an a mem = val.extractLsBytes (a.toNat - b.toNat) an
-/
#guard_msgs in #check Memory.read_bytes_eq_extractLsBytes_sub_of_mem_subset'

def SimpMemM.rewriteReadOfSubsetRead
    (er : ReadBytesExpr)
    (hread : ReadBytesEqProof)
    (hsubset : MemSubsetProof { sa := er.span, sb := hread.read.span })
  : SimpMemM Unit := do
  let call := mkAppN (Expr.const ``Memory.read_bytes_eq_extractLsBytes_sub_of_mem_subset' [])
    #[hread.read.span.n, hread.read.span.base,
      hread.val,
      er.span.base, er.span.n,
      er.mem,
      hread.h,
      hsubset.h]
  SimpMemM.rewriteWithEquality call m!"rewriting read({er})⊆read({hread.read})"

/--
info: Memory.read_bytes_write_bytes_eq_of_mem_subset' {x : BitVec 64} {xn : Nat} {y : BitVec 64} {yn : Nat} {mem : Memory}
  (hsep : mem_subset' x xn y yn) (val : BitVec (yn * 8)) :
  Memory.read_bytes xn x (Memory.write_bytes yn y val mem) = val.extractLsBytes (x.toNat - y.toNat) xn
-/
#guard_msgs in #check Memory.read_bytes_write_bytes_eq_of_mem_subset'

def SimpMemM.rewriteReadOfSubsetWrite
    (er : ReadBytesExpr) (ew : WriteBytesExpr) (hsubset : MemSubsetProof { sa := er.span, sb := ew.span }) : SimpMemM Unit := do
  let call := mkAppN (Expr.const ``Memory.read_bytes_write_bytes_eq_of_mem_subset' [])
    #[er.span.base, er.span.n,
      ew.span.base, ew.span.n,
      ew.mem,
      hsubset.h,
      ew.val]
  SimpMemM.rewriteWithEquality call m!"rewriting read({er})⊆write({ew})"

mutual

/--
Pattern match for memory patterns, and simplify them.
Close memory side conditions with `simplifyGoal`.
Returns if progress was made.
-/
partial def SimpMemM.simplifyExpr (e : Expr) (hyps : Array Hypothesis) : SimpMemM Bool := do
  consumeRewriteFuel
  if ← outofRewriteFuel? then
    trace[simp_mem.info] "out of fuel for rewriting, stopping."
    return false

  if e.isSort then
    trace[simp_mem.info] "skipping sort '{e}'."
    return false

  if let .some er := ReadBytesExpr.ofExpr? e then
    if let .some ew := WriteBytesExpr.ofExpr? er.mem then
      trace[simp_mem.info] "{checkEmoji} Found read of write."
      trace[simp_mem.info] "read: {er}"
      trace[simp_mem.info] "write: {ew}"
      trace[simp_mem.info] "{processingEmoji} read({er.span})⟂/⊆write({ew.span})"

      let separate := MemSeparateProp.mk er.span ew.span
      let subset := MemSubsetProp.mk er.span ew.span
      if let .some separateProof ← proveWithOmega? separate hyps then do
        trace[simp_mem.info] "{checkEmoji} {separate}"
        rewriteReadOfSeparatedWrite er ew separateProof
        return true
      else if let .some subsetProof ← proveWithOmega? subset hyps then do
        trace[simp_mem.info] "{checkEmoji} {subset}"
        rewriteReadOfSubsetWrite er ew subsetProof
        return true
      else
        trace[simp_mem.info] "{crossEmoji} Could not prove {er.span} ⟂/⊆ {ew.span}"
        return false
    else
      -- read
      trace[simp_mem.info] "{checkEmoji} Found read {er}."
      -- TODO: we don't need a separate `subset` branch for the writes: instead, for the write,
      -- we can add the theorem that `(write region).read = write val`.
      -- Then this generic theory will take care of it.
      let changedInCurrentIter? ← withTraceNode m!"Searching for overlapping read {er.span}." do
        let mut changedInCurrentIter? := false
        for hyp in hyps do
          if let Hypothesis.read_eq hReadEq := hyp then do
            changedInCurrentIter? := changedInCurrentIter? ||
              (← withTraceNode m!"{processingEmoji} ... ⊆ {hReadEq.read.span} ? " do
                -- the read we are analyzing should be a subset of the hypothesis
                let subset := (MemSubsetProp.mk er.span hReadEq.read.span)
                if let some hSubsetProof ← proveWithOmega? subset hyps then
                  trace[simp_mem.info] "{checkEmoji}  ... ⊆ {hReadEq.read.span}"
                  rewriteReadOfSubsetRead er hReadEq hSubsetProof
                  pure true
                else
                  trace[simp_mem.info] "{crossEmoji}  ... ⊊ {hReadEq.read.span}"
                  pure false)
        pure changedInCurrentIter?
      return changedInCurrentIter?
  else
    if e.isForall then
      Lean.Meta.forallTelescope e fun xs b => do
        let mut changedInCurrentIter? := false
        for x in xs do
          changedInCurrentIter? := changedInCurrentIter? || (← SimpMemM.simplifyExpr x hyps)
          -- we may have a hypothesis like
          -- ∀ (x : read_mem (read_mem_bytes ...) ... = out).
          -- we want to simplify the *type* of x.
          changedInCurrentIter? := changedInCurrentIter? || (← SimpMemM.simplifyExpr (← inferType x) hyps)
        changedInCurrentIter? := changedInCurrentIter? || (← SimpMemM.simplifyExpr b hyps)
        return changedInCurrentIter?
    else if e.isLambda then
      Lean.Meta.lambdaTelescope e fun xs b => do
        let mut changedInCurrentIter? := false
        for x in xs do
          changedInCurrentIter? := changedInCurrentIter? || (← SimpMemM.simplifyExpr x hyps)
          changedInCurrentIter? := changedInCurrentIter? || (← SimpMemM.simplifyExpr (← inferType x) hyps)
        changedInCurrentIter? := changedInCurrentIter? || (← SimpMemM.simplifyExpr b hyps)
        return changedInCurrentIter?
    else
      -- check if we have expressions.
      match e with
      | .app f x =>
        let mut changedInCurrentIter? := false
        changedInCurrentIter? := changedInCurrentIter? || (← SimpMemM.simplifyExpr f hyps)
        changedInCurrentIter? := changedInCurrentIter? || (← SimpMemM.simplifyExpr x hyps)
        return changedInCurrentIter?
      | _ => return false


/--
simplify the goal state, closing legality, subset, and separation goals,
and simplifying all other expressions.
-/
partial def SimpMemM.simplifyGoal (g : MVarId) (hyps : Array Hypothesis) : SimpMemM Bool := do
  SimpMemM.withMainContext do
    trace[simp_mem.info] "{processingEmoji} Matching on ⊢ {← g.getType}"
    let gt ← g.getType
    if let .some e := MemLegalProp.ofExpr? gt then
      withTraceNode m!"Matched on ⊢ {e}. Proving..." do
        if let .some proof ← proveWithOmega? e hyps then
          (← getMainGoal).assign proof.h
      return true

    if let .some e := MemSubsetProp.ofExpr? gt then
      withTraceNode m!"Matched on ⊢ {e}. Proving..." do
        if let .some proof ←  proveWithOmega? e hyps then
          (← getMainGoal).assign proof.h
      return true
    if let .some e := MemSeparateProp.ofExpr? gt then
      withTraceNode m!"Matched on ⊢ {e}. Proving..." do
        if let .some proof ←  proveWithOmega? e hyps then
          (← getMainGoal).assign proof.h
      return true
    else
      let changedInCurrentIter? ← withTraceNode m!"Simplifying goal." do
          SimpMemM.simplifyExpr (← whnf gt) hyps
      return changedInCurrentIter?
end

/--
The core simplification loop.
We look for appropriate hypotheses, and simplify (often closing) the main goal using them.
-/
partial def SimpMemM.simplifyLoop : SimpMemM Unit := do
  (← getMainGoal).withContext do
    let mut madeAnyProgress? := false -- whether we ever make any progress. Used to throw `failIfUnchanged` error.
    let mut changedInCurrentIter? := true
    while ! (← outofRewriteFuel?) && changedInCurrentIter? do
      consumeRewriteFuel
      let hyps := (← getLocalHyps)
      let foundHyps ← withTraceNode m!"Searching for Hypotheses" do
        let mut foundHyps : Array Hypothesis := #[]
        for h in hyps do
          foundHyps ← hypothesisOfExpr h foundHyps
        pure foundHyps

      withTraceNode m!"Summary: Found {foundHyps.size} hypotheses" do
        for (i, h) in foundHyps.toList.enum do
          trace[simp_mem.info] m!"{i+1}) {h}"

      if (← getUnsolvedGoals).isEmpty then
        trace[simp_mem.info] "{checkEmoji} All goals solved."
        break

      changedInCurrentIter? ← withTraceNode m!"Performing Rewrite At Main Goal" do
        SimpMemM.simplifyGoal (← getMainGoal) foundHyps
      madeAnyProgress? := madeAnyProgress? || changedInCurrentIter?

    /- we haven't changed ever, nor in the current iteration.. -/
    if !madeAnyProgress? && (← getConfig).failIfUnchanged then
        throwError "{crossEmoji} simp_mem failed to make progress."
end Simplify

/--
Given a collection of facts, try prove `False` using the omega algorithm,
and close the goal using that.
-/
def simpMem (cfg : SimpMemConfig := {}) : TacticM Unit := do
  -- evalTactic (← `(simp (config := {failIfUnchanged := false}) only [memory_rules]))
  SimpMemM.run SimpMemM.simplifyLoop cfg


/-- The `simp_mem` tactic, for simplifying away statements about memory. -/
def simpMemTactic (cfg : SimpMemConfig) : TacticM Unit := simpMem cfg

end SeparateAutomation

/--
Allow elaboration of `SimpMemConfig` arguments to tactics.
-/
declare_config_elab elabSimpMemConfig SeparateAutomation.SimpMemConfig

/--
Implement the simp_mem tactic frontend.
-/
syntax (name := simp_mem) "simp_mem" (Lean.Parser.Tactic.config)? : tactic

@[tactic simp_mem]
def evalSimpMem : Tactic := fun
  | `(tactic| simp_mem $[$cfg]?) => do
    let cfg ← elabSimpMemConfig (mkOptionalNode cfg)
    SeparateAutomation.simpMemTactic cfg
  | _ => throwUnsupportedSyntax<|MERGE_RESOLUTION|>--- conflicted
+++ resolved
@@ -343,6 +343,9 @@
 def SimpMemM.withMainContext (ma : SimpMemM α) : SimpMemM α := do
   (← getMainGoal).withContext ma
 
+def SimpMemM.withContext (g : MVarId) (ma : SimpMemM α) : SimpMemM α := do
+  g.withContext ma
+
 /-- create a trace node in trace class (i.e. `set_option traceClass true`),
 with header `header`, whose default collapsed state is `collapsed`. -/
 def SimpMemM.withTraceNode (header : MessageData) (k : SimpMemM α)
@@ -358,18 +361,17 @@
 def outofRewriteFuel? : SimpMemM Bool := do
   return (← get).rewriteFuel == 0
 
-<<<<<<< HEAD
 /-- Create a trace note that folds `header` with `(NOTE: can be large)`,
 and prints `msg` under such a trace node.
 -/
 def SimpMemM.traceLargeMsg (header : MessageData) (msg : MessageData) : SimpMemM Unit :=
     withTraceNode m!"{header} (NOTE: can be large)" do
       trace[simp_mem.info] msg
-=======
+
+
 def getConfig : SimpMemM SimpMemConfig := do
   let ctx ← read
   return ctx.cfg
->>>>>>> 099e085a
 
 /-
 Introduce a new definition into the local context, simplify it using `simp`,
@@ -934,32 +936,39 @@
 
 /--
 simplify the goal state, closing legality, subset, and separation goals,
-and simplifying all other expressions.
--/
-partial def SimpMemM.simplifyGoal (g : MVarId) (hyps : Array Hypothesis) : SimpMemM Bool := do
-  SimpMemM.withMainContext do
+and simplifying all other expressions. return `true` if goal has been closed, and `false` otherwise.
+-/
+partial def SimpMemM.closeGoal (g : MVarId) (hyps : Array Hypothesis) : SimpMemM Bool := do
+  SimpMemM.withContext g do
     trace[simp_mem.info] "{processingEmoji} Matching on ⊢ {← g.getType}"
     let gt ← g.getType
     if let .some e := MemLegalProp.ofExpr? gt then
       withTraceNode m!"Matched on ⊢ {e}. Proving..." do
         if let .some proof ← proveWithOmega? e hyps then
-          (← getMainGoal).assign proof.h
-      return true
-
+          g.assign proof.h
     if let .some e := MemSubsetProp.ofExpr? gt then
       withTraceNode m!"Matched on ⊢ {e}. Proving..." do
         if let .some proof ←  proveWithOmega? e hyps then
-          (← getMainGoal).assign proof.h
-      return true
+          g.assign proof.h
     if let .some e := MemSeparateProp.ofExpr? gt then
       withTraceNode m!"Matched on ⊢ {e}. Proving..." do
         if let .some proof ←  proveWithOmega? e hyps then
-          (← getMainGoal).assign proof.h
-      return true
-    else
-      let changedInCurrentIter? ← withTraceNode m!"Simplifying goal." do
-          SimpMemM.simplifyExpr (← whnf gt) hyps
-      return changedInCurrentIter?
+          g.assign proof.h
+  return ← g.isAssigned
+
+
+
+/--
+simplify the goal state, closing legality, subset, and separation goals,
+and simplifying all other expressions. Returns `true` if an improvement has been made
+in the current iteration.
+-/
+partial def SimpMemM.simplifyGoal (g : MVarId) (hyps : Array Hypothesis) : SimpMemM Bool := do
+  SimpMemM.withContext g do
+    let gt ← g.getType
+    let changedInCurrentIter? ← withTraceNode m!"Simplifying goal." do
+        SimpMemM.simplifyExpr (← whnf gt) hyps
+    return changedInCurrentIter?
 end
 
 /--
@@ -967,33 +976,39 @@
 We look for appropriate hypotheses, and simplify (often closing) the main goal using them.
 -/
 partial def SimpMemM.simplifyLoop : SimpMemM Unit := do
-  (← getMainGoal).withContext do
-    let mut madeAnyProgress? := false -- whether we ever make any progress. Used to throw `failIfUnchanged` error.
-    let mut changedInCurrentIter? := true
-    while ! (← outofRewriteFuel?) && changedInCurrentIter? do
-      consumeRewriteFuel
-      let hyps := (← getLocalHyps)
-      let foundHyps ← withTraceNode m!"Searching for Hypotheses" do
-        let mut foundHyps : Array Hypothesis := #[]
-        for h in hyps do
-          foundHyps ← hypothesisOfExpr h foundHyps
-        pure foundHyps
-
-      withTraceNode m!"Summary: Found {foundHyps.size} hypotheses" do
-        for (i, h) in foundHyps.toList.enum do
-          trace[simp_mem.info] m!"{i+1}) {h}"
-
-      if (← getUnsolvedGoals).isEmpty then
-        trace[simp_mem.info] "{checkEmoji} All goals solved."
+  let g ← getMainGoal
+  g.withContext do
+    let hyps := (← getLocalHyps)
+    let foundHyps ← withTraceNode m!"Searching for Hypotheses" do
+      let mut foundHyps : Array Hypothesis := #[]
+      for h in hyps do
+        foundHyps ← hypothesisOfExpr h foundHyps
+      pure foundHyps
+
+    withTraceNode m!"Summary: Found {foundHyps.size} hypotheses" do
+      for (i, h) in foundHyps.toList.enum do
+        trace[simp_mem.info] m!"{i+1}) {h}"
+
+    if ← SimpMemM.closeGoal g foundHyps then
+      trace[simp_mem.info] "{checkEmoji} goal closed."
+      return ()
+
+    -- goal was not closed, try and improve.
+    let mut changedInAnyIter? := false
+    while true do
+      if (← outofRewriteFuel?) then break
+
+      let changedInCurrentIter? ← withTraceNode m!"Performing Rewrite At Main Goal" do
+        SimpMemM.simplifyGoal (← getMainGoal) foundHyps
+      changedInAnyIter? := changedInAnyIter? || changedInCurrentIter?
+
+      if !changedInCurrentIter? then
+        trace[simp_mem.info] "{crossEmoji} No progress made in this iteration. halting."
         break
 
-      changedInCurrentIter? ← withTraceNode m!"Performing Rewrite At Main Goal" do
-        SimpMemM.simplifyGoal (← getMainGoal) foundHyps
-      madeAnyProgress? := madeAnyProgress? || changedInCurrentIter?
-
-    /- we haven't changed ever, nor in the current iteration.. -/
-    if !madeAnyProgress? && (← getConfig).failIfUnchanged then
-        throwError "{crossEmoji} simp_mem failed to make progress."
+    /- we haven't changed ever.. -/
+    if !changedInAnyIter? && (← getConfig).failIfUnchanged then
+        throwError "{crossEmoji} simp_mem failed to make any progress."
 end Simplify
 
 /--
