--- conflicted
+++ resolved
@@ -714,25 +714,6 @@
 class OmegaReducible (α : Type) where
   reduceToOmega : α → Expr
 
-<<<<<<< HEAD
-/--
-This is a wrapper around an `Expr` to provide an `OmegaReducible` instance,
-which as a hail mary, tries to directly invoke `omega` on this expression.
-We perform this as a last-ditch effort, after trying to pattern match
-on the expression.
--/
-structure TryOmegaOnExpr where
-   /-- The hypothesis to try to use `omega` to close. -/
-   e: Expr
-
-instance : OmegaReducible TryOmegaOnExpr where
-  reduceToOmega e := e.e
-
-instance : ToMessageData TryOmegaOnExpr where
-  toMessageData e := toMessageData e.e
-
-=======
->>>>>>> 2cbfcdd5
 /--
 info: mem_legal'.of_omega {n : Nat} {a : BitVec 64} (h : a.toNat + n ≤ 2 ^ 64) : mem_legal' a n
 -/
@@ -999,24 +980,6 @@
         if let .some proof ← proveWithOmega? e hyps then
           g.assign proof.h
 
-<<<<<<< HEAD
-    withTraceNode m!"Unknown memory expression kind ⊢ {gt}. Trying a reduction to omega..." do
-      let oldGoals := (← getGoals)
-      try
-        let gproof ← mkFreshExprMVar (type? := gt)
-        setGoals (gproof.mvarId! :: (← getGoals))
-        SimpMemM.withMainContext do
-        let _ ← Hypothesis.addOmegaFactsOfHyps hyps.toList #[]
-        trace[simp_mem.info] m!"Executing `omega` to close {gt}"
-        SimpMemM.withTraceNode m!"goal (Note: can be large)" do
-          trace[simp_mem.info] "{← getMainGoal}"
-        omega
-        trace[simp_mem.info] "{checkEmoji} `omega` succeeded."
-        g.assign gproof
-      catch e =>
-        trace[simp_mem.info]  "{crossEmoji} `omega` failed with error:\n{e.toMessageData}"
-        setGoals oldGoals
-=======
     if (← getConfig).useOmegaToClose then
       withTraceNode m!"Unknown memory expression ⊢ {gt}. Trying reduction to omega (`config.useOmegaToClose = true`):" do
         let oldGoals := (← getGoals)
@@ -1034,7 +997,6 @@
         catch e =>
           trace[simp_mem.info]  "{crossEmoji} `omega` failed with error:\n{e.toMessageData}"
           setGoals oldGoals
->>>>>>> 2cbfcdd5
   return ← g.isAssigned
 
 
