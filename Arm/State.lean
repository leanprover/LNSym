/-
Copyright (c) 2023 Amazon.com, Inc. or its affiliates. All Rights Reserved.
Released under Apache 2.0 license as described in the file LICENSE.
Author(s): Shilpi Goel
-/
import Lean.Data.Format
import Arm.BitVec
import Arm.Map
import Arm.Attr
import Arm.MinTheory

------------------------------------------------------------------------------
------------------------------------------------------------------------------

section State
------------------------------------------------------------------------------

---- Store formalizes the theory of arrays. ----

abbrev Store α β := α → β

def read_store {α β : Type} [DecidableEq α]
  (a : α) (store : Store α β) : β :=
  store a

def write_store {α β : Type} [DecidableEq α]
  (a : α) (b : β) (store : Store α β) : Store α β :=
  fun x => if x = a then b else (store x)

-- Let's have these theorems added to simp, but local only to this file.
@[local simp]
theorem store_read_over_write_same [DecidableEq α] (a : α) (b : β) (store : Store α β) :
  read_store a (write_store a b store) = b := by
    unfold read_store write_store
    simp

@[local simp]
theorem store_read_over_write_different [DecidableEq α]
  (a1 a2 : α) (b : β) (store : Store α β) (h : a1 ≠ a2) :
  read_store a1 (write_store a2 b store) = read_store a1 store := by
    unfold read_store write_store
    simp_all!

@[local simp]
theorem store_write_over_write_shadow [DecidableEq α]
  (a : α) (b1 b2 : β) :
  write_store a b2 (write_store a b1 store) = write_store a b2 store := by
    unfold write_store; simp_all

@[local simp]
theorem store_write_irrelevant [DecidableEq α]
  (a : α) (store : Store α β):
  write_store a (read_store a store) store = store := by
    apply funext
    unfold write_store read_store
    simp

instance [Repr β]: Repr (Store (BitVec n) β) where
  reprPrec store _ :=
    let rec helper (a : Nat) (acc : Lean.Format) :=
      let a_bv := BitVec.ofNat n a
      let a_repr := "(" ++ repr a_bv ++ " : " ++ (repr (read_store a_bv store)) ++ ") \n"
      match a with
      | 0 => a_repr ++ acc
      | a' + 1 => helper a' (a_repr ++ acc)
    let (elide_p, upper_limit) := if n < 5 then (false, (2^n - 1)) else (true, 5)
    let ans := helper upper_limit ""
    if elide_p then (ans ++ "...") else ans

-- def init_store : Store (BitVec 5) (BitVec 10) := ((fun (_ : BitVec 5) => 0#10) : Store (BitVec 5) (BitVec 10))
-- #eval init_store
-- #eval (write_store (1#5 : BitVec 5) (2#10 : BitVec 10) init_store)
-- #eval (read_store (1#5 : BitVec 5) (write_store (1#5 : BitVec 5) (2#10 : BitVec 10) init_store))

------------------------------------------------------------------------------

---- Model of the Arm machine state ----

inductive StateError where
  | None                       : StateError
  | NotFound (e : String)      : StateError
  | Unimplemented (e : String) : StateError
  | Illegal (e : String)       : StateError
  | Fault (e : String)         : StateError
  | Other (e : String)         : StateError
deriving DecidableEq, Repr

-- Injective Lemmas for StateError
attribute [state_simp_rules] StateError.NotFound.injEq
attribute [state_simp_rules] StateError.Unimplemented.injEq
attribute [state_simp_rules] StateError.Illegal.injEq
attribute [state_simp_rules] StateError.Fault.injEq
attribute [state_simp_rules] StateError.Other.injEq

-- PFlag (Process State's Flags)
inductive PFlag where
  | N : PFlag
  | Z : PFlag
  | C : PFlag
  | V : PFlag
deriving DecidableEq, Repr

instance : ToString PFlag :=
  ⟨fun p => match p with
    | PFlag.N => "N"
    | PFlag.Z => "Z"
    | PFlag.C => "C"
    | PFlag.V => "V"⟩

@[ext]
structure PState where
  n : BitVec 1
  z : BitVec 1
  c : BitVec 1
  v : BitVec 1
deriving DecidableEq, Repr

def PState.zero : PState :=
  { n := 0#1, z := 0#1, c := 0#1, v := 0#1 }

/--
Memory: maps 64-bit addresses to bytes.
We use an abbreivation to write definitions that are about memory as `*`.
-/
abbrev Memory := Store (BitVec 64) (BitVec 8)

@[ext]
structure ArmState where
  /-- General-purpose registers: register 31 is the stack pointer. -/
  private gpr        : Store (BitVec 5) (BitVec 64)
  /-- SIMD/floating-point registers -/
  private sfp        : Store (BitVec 5) (BitVec 128)
  /-- Program Counter -/
  private pc         : BitVec 64
  /-- PState -/
  private pstate     : PState
  /-- Memory: maps 64-bit addresses to bytes -/
  private mem        : Memory
  /--
  Program: maps 64-bit addresses to 32-bit instructions.
  Note that we have the following assumption baked into our machine model:
  the program is always disjoint from the rest of the memory.
  -/
  program            : Program
  /--
  The error field is an artifact of this model; it is set to a
  non-None value when some irrecoverable error is encountered
  (e.g., an unimplemented instruction is hit). Any reasoning or
  execution based off an erroneous state is invalid.
  -/
  private error      : StateError
deriving Repr

def ArmState.default : ArmState := {
    gpr := fun _ => 0#64,
    sfp := fun _ => 0#128,
    pc := 0#64,
    pstate := PState.zero,
    mem := fun _ => 0#8,
    program := [],
    error := StateError.None
  }

---- Basic State Accessors and Updaters (except memory) ----

-- These functions should not be used as an interface to the
-- state. Instead, use functions with similar names but without the
-- "_base" substring, or functions called r and w.

-- General-purpose registers --

-- Read the `idx`-th GPR (with idx = 31 indexing the SP).
def read_base_gpr (idx : BitVec 5) (s : ArmState) : BitVec 64 :=
  read_store idx s.gpr

-- Write `val` to the `idx`-th GPR (with idx = 31 indexing the SP).
def write_base_gpr (idx : BitVec 5) (val : BitVec 64) (s : ArmState)
  : ArmState :=
    let new_gpr := write_store idx val s.gpr
    { s with gpr := new_gpr }

-- SIMD/FP Registers --

def read_base_sfp (idx : BitVec 5) (s : ArmState) : BitVec 128 :=
    read_store idx s.sfp

def write_base_sfp (idx : BitVec 5) (val : BitVec 128) (s : ArmState) : ArmState :=
   let new_sfp := write_store idx val s.sfp
   { s with sfp := new_sfp }

-- Program Counter --

def read_base_pc (s : ArmState) : BitVec 64 :=
  s.pc

def write_base_pc (val : BitVec 64) (s : ArmState) : ArmState :=
  { s with pc := val }

-- PState --

def read_base_pstate (s : ArmState) : PState :=
  s.pstate

def write_base_pstate (pstate : PState) (s : ArmState) : ArmState  :=
  { s with pstate := pstate }

def read_base_flag (flag : PFlag) (s : ArmState) : BitVec 1 :=
  open PFlag in
  let pstate := s.pstate
  match flag with
  | N => pstate.n
  | Z => pstate.z
  | C => pstate.c
  | V => pstate.v

def write_base_flag (flag : PFlag) (val : BitVec 1) (s : ArmState) : ArmState :=
  open PFlag in
  let pstate := s.pstate
  let new_pstate :=
    match flag with
    | N => { pstate with n := val }
    | Z => { pstate with z := val }
    | C => { pstate with c := val }
    | V => { pstate with v := val }
  { s with pstate := new_pstate }

-- Program --

def set_program (s : ArmState) (program : Program) : ArmState :=
  { s with program := program }

-- Fetch the instruction at address addr.
@[irreducible]
def fetch_inst (addr : BitVec 64) (s : ArmState) : Option (BitVec 32) :=
  s.program.find? addr

-- Error --

def read_base_error (s : ArmState) : StateError :=
  s.error

def write_base_error (val : StateError) (s : ArmState) : ArmState :=
  { s with error := val }

----------------------------------------------------------------------
---- Top-level State Accessor and Updater (except Memory) ----

section Accessor_updater_functions

open BitVec

inductive StateField where
  | GPR    : BitVec 5 → StateField
  | SFP    : BitVec 5 → StateField
  | PC     : StateField
  | FLAG   : PFlag → StateField
  | ERR    : StateField
deriving DecidableEq, Repr

instance : ToString StateField :=
  ⟨fun s => match s with
  | StateField.GPR i  => "x" ++ (ToString.toString i.toNat)
  | StateField.SFP i  => "q" ++ (ToString.toString i.toNat)
  | StateField.PC     => "pc"
  | StateField.FLAG p => "flag" ++ (ToString.toString p)
  | StateField.ERR    => "err"⟩

-- Injective Lemmas for StateField
attribute [state_simp_rules] StateField.GPR.injEq
attribute [state_simp_rules] StateField.SFP.injEq
attribute [state_simp_rules] StateField.FLAG.injEq

@[reducible]
def state_value (fld : StateField) : Type :=
  open StateField in
  match fld with
  | GPR _   => BitVec 64
  | SFP _   => BitVec 128
  | PC      => BitVec 64
  | FLAG _  => BitVec 1
  | ERR     => StateError

@[irreducible]
def r (fld : StateField) (s : ArmState) : (state_value fld) :=
  open StateField in
  match fld with
  | GPR i   => read_base_gpr i s
  | SFP i   => read_base_sfp i s
  | PC      => read_base_pc s
  | FLAG i  => read_base_flag i s
  | ERR     => read_base_error s

@[irreducible]
def w (fld : StateField) (v : (state_value fld)) (s : ArmState) : ArmState :=
  open StateField in
  match fld with
  | GPR i  => write_base_gpr i v s
  | SFP i  => write_base_sfp i v s
  | PC     => write_base_pc v s
  | FLAG i => write_base_flag i v s
  | ERR    => write_base_error v s

@[state_simp_rules]
theorem zeroExtend_eq_of_r_gpr :
  zeroExtend 64 (r (StateField.GPR i) s) = (r (StateField.GPR i) s) := by
  simp only [bitvec_rules]

@[state_simp_rules]
theorem zeroExtend_eq_of_r_sfp :
  zeroExtend 128 (r (StateField.SFP i) s) = (r (StateField.SFP i) s) := by
  simp only [bitvec_rules]

@[state_simp_rules]
theorem zeroExtend_eq_of_r_pc :
  zeroExtend 64 (r (StateField.PC) s) = (r (StateField.PC) s) := by
  simp only [bitvec_rules]

@[state_simp_rules]
theorem r_of_w_same : r fld (w fld v s) = v := by
  unfold r w
  unfold read_base_gpr write_base_gpr
  unfold read_base_sfp write_base_sfp
  unfold read_base_pc write_base_pc
  unfold read_base_flag write_base_flag
  unfold read_base_error write_base_error
  split <;> (repeat (split <;> simp_all!))

@[state_simp_rules]
theorem r_of_w_different (h : fld1 ≠ fld2) :
  r fld1 (w fld2 v s) = r fld1 s := by
  unfold r w
  unfold read_base_gpr write_base_gpr
  unfold read_base_sfp write_base_sfp
  unfold read_base_pc write_base_pc
  unfold read_base_flag write_base_flag
  unfold read_base_error write_base_error
  simp_all!
  split <;> (repeat (split <;> simp_all!))

@[state_simp_rules]
theorem w_of_w_shadow : w fld v2 (w fld v1 s) = w fld v2 s := by
  unfold w
  unfold write_base_gpr
  unfold write_base_sfp
  unfold write_base_pc
  unfold write_base_flag
  unfold write_base_error
  (repeat (split <;> simp_all!))

@[state_simp_rules]
theorem w_irrelevant : w fld (r fld s) s = s := by
  unfold r w
  unfold read_base_gpr write_base_gpr
  unfold read_base_sfp write_base_sfp
  unfold read_base_pc write_base_pc
  unfold read_base_flag write_base_flag
  unfold read_base_error write_base_error
  repeat (split <;> simp_all)

@[state_simp_rules]
theorem fetch_inst_of_w : fetch_inst addr (w fld val s) = fetch_inst addr s := by
  unfold fetch_inst w
  unfold write_base_gpr
  unfold write_base_sfp
  unfold write_base_pc
  unfold write_base_flag
  unfold write_base_error
  split <;> simp_all!

-- There is no StateField that overwrites the program.
@[state_simp_rules]
theorem w_program : (w fld v s).program = s.program := by
  intros
  cases fld <;> unfold w <;> simp
  · unfold write_base_gpr; simp
  · unfold write_base_sfp; simp
  · unfold write_base_pc; simp
  · unfold write_base_flag; simp
  · unfold write_base_error; simp

-- The following functions are defined in terms of r and w, but may be
-- simpler to use.

@[state_simp_rules]
def read_gpr (width : Nat) (idx : BitVec 5) (s : ArmState)
  : BitVec width :=
    let val := r (StateField.GPR idx) s
    BitVec.zeroExtend width val

-- Use read_gpr_zr when register 31 is mapped to the zero register ZR,
-- instead of the default (Stack pointer).
@[state_simp_rules]
def read_gpr_zr (width : Nat) (idx : BitVec 5) (s : ArmState)
  : BitVec width :=
  if idx ≠ 31#5 then
    read_gpr width idx s
  else
    BitVec.ofNat width 0

-- In practice, we only ever access the low 32 bits or the full 64
-- bits of these registers in Arm. When we write 32 bits to these
-- registers, the upper 32 bits are zeroed out.
@[state_simp_rules]
def write_gpr (width : Nat) (idx : BitVec 5) (val : BitVec width) (s : ArmState)
  : ArmState :=
    let val := BitVec.zeroExtend 64 val
    w (StateField.GPR idx) val s

-- Use write_gpr_zr when register 31 is mapped to the zero register
-- ZR, instead of the default (Stack pointer).
@[state_simp_rules]
def write_gpr_zr (n : Nat) (idx : BitVec 5) (val : BitVec n) (s : ArmState)
  : ArmState :=
  if idx ≠ 31#5 then
    write_gpr n idx val s
  else
    s
-- read_gpr and write_gpr are tagged with @[state_simp_rules], which let us solve
-- the following using just simp, write_gpr, read_gpr, r_of_w_same
-- (see simp?).
example (n : Nat) (idx : BitVec 5) (val : BitVec n) (s : ArmState) :
  read_gpr n idx (write_gpr n idx val s) =
  BitVec.zeroExtend n (BitVec.zeroExtend 64 val) := by
  simp [state_simp_rules, minimal_theory]

@[state_simp_rules]
def read_sfp (width : Nat) (idx : BitVec 5) (s : ArmState) : BitVec width :=
  let val := r (StateField.SFP idx) s
  BitVec.zeroExtend width val

-- Write `val` to the `idx`-th SFP, zeroing the upper bits, if
-- applicable.
@[state_simp_rules]
def write_sfp (n : Nat) (idx : BitVec 5) (val : BitVec n) (s : ArmState) : ArmState :=
   let val := BitVec.zeroExtend 128 val
   w (StateField.SFP idx) val s

@[state_simp_rules]
def read_pc (s : ArmState) : BitVec 64 :=
  r StateField.PC s

@[state_simp_rules]
def write_pc (v : BitVec 64) (s : ArmState) : ArmState :=
  w StateField.PC v s

@[state_simp_rules]
def read_flag (flag : PFlag) (s : ArmState) : BitVec 1 :=
  r (StateField.FLAG flag) s

@[state_simp_rules]
def write_flag (flag : PFlag) (val : BitVec 1) (s : ArmState) : ArmState :=
  w (StateField.FLAG flag) val s

@[state_simp_rules]
def read_pstate (s : ArmState) : PState :=
  s.pstate

@[state_simp_rules]
def write_pstate (pstate : PState) (s : ArmState) : ArmState :=
  open StateField PFlag in
  let s := w (FLAG N) pstate.n s
  let s := w (FLAG Z) pstate.z s
  let s := w (FLAG C) pstate.c s
  let s := w (FLAG V) pstate.v s
  s

@[state_simp_rules]
def make_pstate (n z c v : BitVec 1) : PState :=
  { n, z, c, v }

@[state_simp_rules]
def read_err (s : ArmState) : StateError :=
  r StateField.ERR s

@[state_simp_rules]
def write_err (v : StateError) (s : ArmState) : ArmState :=
  w StateField.ERR v s

end Accessor_updater_functions

----------------------------------------------------------------------

section Load_program_and_fetch_inst

def def_program (p : Program) : Program :=
  p

/-- Get the smallest address in a program `p`. Returns `none` if the program is empty. -/
def Program.min? (p : Program) : Option (BitVec 64) :=
  loop p none
where
  loop (p : Program) (min? : Option (BitVec 64)) : Option (BitVec 64) :=
    match p, min? with
    | [], _ => min?
    | (addr, _) :: p, none => loop p (some addr)
    | (addr, _) :: p, some min => if addr < min then loop p (some addr) else loop p (some min)

/-- Get the largest address in a program `p`. Returns `none` if the program is empty. -/
def Program.max? (p : Program) : Option (BitVec 64) :=
  loop p none
where
  loop (p : Program) (max? : Option (BitVec 64)) : Option (BitVec 64) :=
    match p, max? with
    | [], _ => max?
    | (addr, _) :: p, none => loop p (some addr)
    | (addr, _) :: p, some max => if addr > max then loop p (some addr) else loop p (some max)

/-- Get the smallest address in a program `p`, given a proof that such an address exists. -/
def Program.min (p : Program) (h : p.min?.isSome := by decide) : BitVec 64 := p.min?.get h
/-- Get the smallest address in a program `p`. Panics if the program is empty -/
def Program.min! (p : Program) : BitVec 64 := p.min?.get!

/-- Get the largest address in a program `p`, given a proof that such an address exists. -/
def Program.max (p : Program) (h : p.max?.isSome := by decide) : BitVec 64 := p.max?.get h
/-- Get the largest address in a program `p`. Panics if the program is empty -/
def Program.max! (p : Program) : BitVec 64 := p.max?.get!

theorem fetch_inst_from_program
  {address: BitVec 64} :
  fetch_inst address s = s.program.find? address := by
    unfold fetch_inst
    simp only

end Load_program_and_fetch_inst

----------------------------------------------------------------------

example :
  read_flag flag (write_flag flag val s) = val := by
  simp only [state_simp_rules, minimal_theory]

example (h : flag1 ≠ flag2) :
  read_flag flag1 (write_flag flag2 val s) = read_flag flag1 s := by
  simp_all only [state_simp_rules, minimal_theory]

example :
  read_gpr width idx (write_flag flag2 val s) = read_gpr width idx s := by
  simp only [state_simp_rules, minimal_theory]

end State

/-! # Memory operations on State. -/

section Memory

/-!
Ideally, `read_mem` and `write_mem` ought to be private, and we ought to only
expose `read_mem_bytes` and `write_mem_bytes` to the outside world.
However, due to layering violations with `Arm/MemoryProofs.lean`, we currently keep them public.
-/


/-- We export read_mem_bytes, not read_mem. FIXME: make private. -/
def read_mem (addr : BitVec 64) (s : ArmState) : BitVec 8 :=
  read_store addr s.mem

/--
We don't add the simp attribute to read/write_mem_bytes. Instead,
we prove and export properties about their (non)interference.
-/
def read_mem_bytes (n : Nat) (addr : BitVec 64) (s : ArmState) : BitVec (n * 8) :=
  match n with
  | 0 => 0#0
  | n' + 1 =>
    let byte := read_mem addr s
    let rest := read_mem_bytes n' (addr + 1#64) s
    (rest ++ byte).cast (by omega)

/-- We export write_mem_bytes, not write_mem. FIXME: make private. -/
def write_mem (addr : BitVec 64) (val : BitVec 8) (s : ArmState) : ArmState :=
  let new_mem := write_store addr val s.mem
  { s with mem := new_mem }

def write_mem_bytes (n : Nat) (addr : BitVec 64) (val : BitVec (n * 8)) (s : ArmState) : ArmState :=
  match n with
  | 0 => s
  | n' + 1 =>
    let byte := BitVec.extractLsb 7 0 val
    let s := write_mem addr byte s
    let val_rest := BitVec.zeroExtend (n' * 8) (val >>> 8)
    write_mem_bytes n' (addr + 1#64) val_rest s


/-! # Memory accessors and updaters -/

/-! ### RoW/WoW lemmas about memory and other fields -/

theorem r_of_write_mem : r fld (write_mem addr val s) = r fld s := by
  unfold r
  unfold read_base_gpr read_base_sfp read_base_pc
  unfold read_base_flag read_base_error
  unfold write_mem
  split <;> simp

@[state_simp_rules]
theorem r_of_write_mem_bytes :
  r fld (write_mem_bytes n addr val s) = r fld s := by
  induction n generalizing addr s
  case succ =>
    rename_i n n_ih
    unfold write_mem_bytes; simp only
    rw [n_ih, r_of_write_mem]
  case zero => rfl
  done

theorem fetch_inst_of_write_mem :
  fetch_inst addr1 (write_mem addr2 val s) = fetch_inst addr1 s := by
  unfold fetch_inst write_mem
  simp

@[state_simp_rules]
theorem fetch_inst_of_write_mem_bytes :
  fetch_inst addr1 (write_mem_bytes n addr2 val s) = fetch_inst addr1 s := by
  induction n generalizing addr2 s
  case zero => rfl
  case succ =>
    rename_i n n_ih
    unfold write_mem_bytes; simp only
    rw [n_ih, fetch_inst_of_write_mem]
  done

theorem read_mem_of_w :
  read_mem addr (w fld v s) = read_mem addr s := by
  unfold read_mem
  unfold w write_base_gpr write_base_sfp
  unfold write_base_pc write_base_flag write_base_error
  split <;> simp

@[state_simp_rules]
theorem read_mem_bytes_of_w :
  read_mem_bytes n addr (w fld v s) = read_mem_bytes n addr s := by
  induction n generalizing addr s
  case zero => rfl
  case succ =>
    rename_i n n_ih
    unfold read_mem_bytes; simp only [read_mem_of_w]
    rw [n_ih]
  done

@[state_simp_rules]
theorem write_mem_bytes_program {n : Nat} (addr : BitVec 64) (bytes : BitVec (n * 8)):
    (write_mem_bytes n addr bytes s).program = s.program := by
  intros
  induction n generalizing addr s
  · simp [write_mem_bytes]
  · rename_i n h_n
    simp only [write_mem_bytes]
    rw [h_n]
    simp only [write_mem]

/-! ### Memory RoW/WoW lemmas -/

theorem read_mem_of_write_mem_same :
  read_mem addr (write_mem addr v s) = v := by
  unfold read_mem write_mem; simp [store_read_over_write_same]

theorem read_mem_of_write_mem_different (h : addr1 ≠ addr2) :
  read_mem addr1 (write_mem addr2 v s) = read_mem addr1 s := by
  unfold read_mem write_mem; simp
  rw [store_read_over_write_different]; trivial

theorem write_mem_of_write_mem_shadow :
  write_mem addr val2 (write_mem addr val1 s) = write_mem addr val2 s := by
  simp [write_mem]; unfold write_store; simp_all; done

theorem write_mem_irrelevant :
  write_mem addr (read_mem addr s) s = s := by
  simp [read_mem, write_mem, store_write_irrelevant]

end Memory

<<<<<<< HEAD
section NewMemory
=======

>>>>>>> a61b6da1
/-!
# New definitions for the memory model

For freedom in experimenting with definitions,
we define our own version of `read_mem` and `write_mem`,
<<<<<<< HEAD
called `read_mem'` and `write_mem`'.
=======
called `read_mem'` and `write_mem'`.
>>>>>>> a61b6da1
These operate directly on the memory, rather than the `ArmState`.
We prove their equivalence to the existing definitions
(`read_mem_eq_read_mem'`, `write_mem_eq_write_mem'`).

Furthermore, we define equivalences to `BitVec.extractLsByte`
to ease reasoning about byte-level manipulation.
As an easy corollary, we get `getLsb` theorems on these to allow
`omega` based reasoning about bit-level values of memory.
-/

<<<<<<< HEAD
abbrev Memory := Store (BitVec 64) (BitVec 8)

/--
A variant of `read_mem` that directly talks about writes to memory, instead of over the entire `ArmState`
-/
def read_mem' (addr : BitVec 64) (m : Memory) : BitVec 8 :=
  read_store addr m

theorem read_mem_eq_read_mem' : read_mem addr s = read_mem' addr s.mem := rfl

@[simp]
theorem getLsb_read_mem' : (read_mem' addr s).getLsb i = (s addr).getLsb i :=
  rfl

def read_mem_bytes' (n : Nat) (addr : BitVec 64) (s : Memory) : BitVec (n * 8) :=
  match n with
  | 0 => 0#0
  | n' + 1 =>
    let byte := read_mem' addr s
    let rest := read_mem_bytes' n' (addr + 1#64) s
    have h : n' * 8 + 8 = (n' + 1) * 8 := by simp_arith
    BitVec.cast h (rest ++ byte)

theorem read_mem_bytes_eq_read_mem_bytes' (s : ArmState) :
    read_mem_bytes n addr s = read_mem_bytes' n addr s.mem := by
  induction n generalizing addr s
  case zero => simp [read_mem_bytes, read_mem_bytes']
  case succ n' ih =>
    simp [read_mem_bytes, read_mem_bytes', read_mem_eq_read_mem', ih]

@[simp]
theorem read_mem_bytes'_zero_eq : read_mem_bytes' 0 addr s = 0#0 :=
  rfl

theorem read_mem_bytes'_succ_eq :
  read_mem_bytes' (n' + 1) addr s = ((read_mem_bytes' n' (addr + 1) s) ++ read_mem' addr s).cast (by omega) := rfl

theorem getLsb_read_mem_bytes' {n i : Nat} {addr : BitVec 64} {s : Memory} (hn : n ≤ 2^64) :
    (read_mem_bytes' n addr s).getLsb i =
    (decide (i < n * 8) && (s (addr + BitVec.ofNat 64 (i / 8))).getLsb (i % 8)) := by
  induction n generalizing i addr s
  case zero =>
    simp
  case succ n' ih =>
    simp only [read_mem_bytes'_succ_eq, BitVec.ofNat_eq_ofNat, BitVec.getLsb_cast,
      BitVec.getLsb_append, getLsb_read_mem']
=======
def Memory.read (addr : BitVec 64) (m : Memory) : BitVec 8 :=
  read_store addr m

theorem ArmState.read_mem_eq_mem_read : read_mem addr s = s.mem.read addr := rfl

/--
A variant of `write_mem` that directly talks about writes to memory, instead of over the entire `ArmState`
-/
def Memory.write (addr : BitVec 64) (val : BitVec 8) (m : Memory) : Memory :=
  write_store addr val m

theorem ArmState.write_mem_eq_mem_write :  (write_mem addr val s).mem = s.mem.write addr val := rfl

namespace Memory

/--
A variant of `read_mem` that directly talks about writes to memory, instead of over the entire `ArmState`
-/

@[memory_simp_rules]
theorem getLsb_read (mem : Memory) : (mem.read addr).getLsb i = (mem addr).getLsb i := rfl

def read_bytes (n : Nat) (addr : BitVec 64) (m : Memory) : BitVec (n * 8) :=
  match n with
  | 0 => 0#0
  | n' + 1 =>
    let byte := m.read addr
    let rest := m.read_bytes n' (addr + 1#64)
    have h : n' * 8 + 8 = (n' + 1) * 8 := by simp_arith
    BitVec.cast h (rest ++ byte)

theorem State.read_mem_bytes_eq_mem_read_bytes (s : ArmState) :
    read_mem_bytes n addr s = s.mem.read_bytes n addr := by
  induction n generalizing addr s
  case zero => simp [read_mem_bytes, read_bytes]
  case succ n' ih =>
    simp [read_mem_bytes, read_bytes, ArmState.read_mem_eq_mem_read, ih]

@[memory_simp_rules]
theorem read_bytes_zero_eq (m : Memory) : m.read_bytes 0 addr = 0#0 :=
  rfl

theorem read_bytes_succ_eq (m : Memory) :
  m.read_bytes (n' + 1) addr = (m.read_bytes n' (addr + 1) ++ m.read addr).cast (by omega) := rfl

theorem getLsb_read_bytes {n i : Nat} {addr : BitVec 64} {m : Memory} (hn : n ≤ 2^64) :
    (m.read_bytes n addr).getLsb i =
    (decide (i < n * 8) && (m (addr + BitVec.ofNat 64 (i / 8))).getLsb (i % 8)) := by
  induction n generalizing i addr m
  case zero =>
    simp
  case succ n' ih =>
    simp only [read_bytes_succ_eq, BitVec.ofNat_eq_ofNat,
      BitVec.getLsb_cast, BitVec.getLsb_append, memory_simp_rules,
      getLsb_read]
>>>>>>> a61b6da1
    rw [Nat.succ_mul]
    by_cases h₁ : (i < 8)
    · simp only [h₁, decide_True, cond_true, show i < n' * 8 + 8 by omega, Bool.true_and]
      have hdiv : i / 8 = 0 :=  Nat.div_eq_of_lt h₁
      rw [hdiv]
      simp only [BitVec.add_zero]
      have hmod : i % 8 = i := Nat.mod_eq_of_lt h₁
      simp [hmod]
    · simp only [h₁, decide_False, cond_false]
      rw [ih]
      by_cases h₂ : i - 8 < n' * 8
      · simp only [h₂, decide_True, Bool.true_and, show (i < n' * 8 + 8) by omega]
        have hi' : ∃ i', i = i' + 8 := by
          apply Classical.byContradiction
          intros h
          simp only [not_exists] at h
          specialize h (i - 8)
          omega
        obtain ⟨i', hi'⟩ := hi'
        subst hi'
        simp only [Nat.add_sub_cancel, Nat.zero_lt_succ, Nat.add_div_right, Nat.add_mod_right]
        congr 2
        rw [BitVec.add_assoc]
        congr
        rw [BitVec.add_def]
        congr 1
        simp only [BitVec.toNat_ofNat, Nat.reducePow, Nat.reduceMod]
        rw [Nat.mod_eq_of_lt]
        · omega
        · omega
      · simp only [h₂, decide_False, Bool.false_and, Bool.false_eq, Bool.and_eq_false_imp,
          decide_eq_true_eq]
        intros h₃
        omega
      · omega


/--
<<<<<<< HEAD
A variant of `write_mem` that directly talks about writes to memory, instead of over the entire `ArmState`
-/
def write_mem' (addr : BitVec 64) (val : BitVec 8) (m : Memory) : Memory :=
  write_store addr val m

/--
This is a low level theorem.
Prefer using theorems from `Arm.Memory.Separate` that provide higher level theorems
in terms of memory (non)-interference.
-/
theorem write_mem'_of_eq (hix : ix = addr) : write_mem' addr val s ix = val := by
  simp only [write_mem']
  subst ix
  apply store_read_over_write_same

/--
This is a low level theorem.
Prefer using theorems from `Arm.Memory.Separate` that provide higher level theorems
in terms of memory (non)-interference.
-/
theorem write_mem'_of_neq (hix : ix ≠ addr) : write_mem' addr val s ix = s ix := by
  simp only [write_mem']
  apply store_read_over_write_different
  assumption

theorem write_mem_eq_write_mem' :  (write_mem addr val s).mem = write_mem' addr val s.mem := rfl

def write_mem_bytes' (n : Nat) (addr : BitVec 64)
    (val : BitVec (n * 8)) (s : Memory) : Memory :=
  match n with
  | 0 => s
  | n' + 1 =>
    let byte := BitVec.extractLsb 7 0 val
    let s := write_mem' addr byte s
    let val_rest := BitVec.zeroExtend (n' * 8) (val >>> 8)
    write_mem_bytes' n' (addr + 1#64) val_rest s

@[simp]
theorem write_mem_bytes_eq_write_mem_bytes' (s : ArmState) :
    write_mem_bytes n addr val s =
    { s with mem := write_mem_bytes' n addr val s.mem } := by
  induction n generalizing addr s
  case zero => simp [write_mem_bytes, write_mem_bytes']
  case succ n' ih =>
    simp [write_mem_bytes, write_mem_bytes', read_mem_eq_read_mem', ih,
      write_mem, write_mem']

/-- Writing zero bytes does not change memory. -/
theorem write_mem_bytes'_zero : write_mem_bytes' 0 addr val s = s := rfl

/-- Writing (n + 1) bytes can be described as writing `n` bytes and then recursing to write the rest. -/
theorem write_mem_bytes'_succ :
    write_mem_bytes' (n + 1) addr val s =
    let byte := BitVec.extractLsb 7 0 val
    let s := write_mem' addr byte s
    let val_rest := BitVec.zeroExtend (n * 8) (val >>> 8) -- TODO: rewrite this as 'truncate'.
    write_mem_bytes' n (addr + 1#64) val_rest s := rfl

theorem write_mem_bytes'_eq_of_le {ix base : BitVec 64}
    (hix : ix.toNat < base.toNat) (hnowrap : base.toNat + n ≤ 2^64) :
    write_mem_bytes' n base data mem ix = mem ix := by
  induction n generalizing base mem ix
  case zero => simp [write_mem_bytes']
  case succ n ih =>
    simp only [write_mem_bytes']
    rcases n with rfl | n
    · rw [write_mem_bytes'_zero]
      apply write_mem'_of_neq (BitVec.neq_of_lt hix)
    · rw [ih]
      · apply write_mem'_of_neq (BitVec.neq_of_lt hix)
=======
This is a low level theorem.
Prefer using theorems from `Arm.Separate` that provide higher level theorems
in terms of memory (non)-interference.
-/
theorem write_of_eq {m : Memory} (hix : ix = addr) : m.write addr val ix = val := by
  simp only [write]
  subst ix
  apply store_read_over_write_same

@[memory_simp_rules]
theorem write_of_eq' {m : Memory} : m.write ix val ix = val := write_of_eq rfl

/--
This is a low level theorem.
Prefer using theorems from `Arm.Separate` that provide higher level theorems
in terms of memory (non)-interference.
-/
theorem write_of_neq {m : Memory} (hix : ix ≠ addr) : m.write addr val ix = m ix := by
  simp only [write]
  apply store_read_over_write_different
  assumption

def write_bytes (n : Nat) (addr : BitVec 64)
    (val : BitVec (n * 8)) (m : Memory) : Memory :=
  match n with
  | 0 => m
  | n' + 1 =>
    let byte := BitVec.extractLsb 7 0 val
    let m := m.write addr byte
    let val_rest := BitVec.zeroExtend (n' * 8) (val >>> 8)
    m.write_bytes n' (addr + 1#64) val_rest

/-- Writing zero bytes does not change memory. -/
@[memory_simp_rules]
theorem write_bytes_zero {m : Memory} : m.write_bytes 0 addr val = m := rfl

@[memory_simp_rules]
theorem write_mem_bytes_eq_mem_write_bytes (s : ArmState) :
    write_mem_bytes n addr val s =
    { s with mem := s.mem.write_bytes n addr val } := by
  induction n generalizing addr s
  case zero => simp [write_mem_bytes, write_bytes_zero]
  case succ n' ih =>
    simp [write_mem_bytes, ArmState.read_mem_eq_mem_read, ih,
      write_mem, write_bytes]
    rfl

/-- Writing (n + 1) bytes can be described as writing `n` bytes and then recursing to write the rest. -/
theorem write_bytes_succ {mem : Memory} :
    mem.write_bytes (n + 1) addr val =
    let byte := BitVec.extractLsb 7 0 val
    let mem := mem.write addr byte
    let val_rest := BitVec.zeroExtend (n * 8) (val >>> 8)
    mem.write_bytes n (addr + 1#64) val_rest := rfl

theorem write_bytes_eq_of_le  {mem : Memory} {ix base : BitVec 64}
    (hix : ix.toNat < base.toNat) (hnowrap : base.toNat + n ≤ 2^64) :
    mem.write_bytes n base data ix = mem ix := by
  induction n generalizing base mem ix
  case zero => simp [write_bytes]
  case succ n ih =>
    simp only [write_bytes]
    rcases n with rfl | n
    · rw [write_bytes_zero]
      apply write_of_neq (BitVec.neq_of_lt hix)
    · rw [ih]
      · apply write_of_neq (BitVec.neq_of_lt hix)
>>>>>>> a61b6da1
      · rw [BitVec.toNat_add_eq_toNat_add_toNat]
        · omega
        · simp; omega
      · rw [BitVec.toNat_add_eq_toNat_add_toNat (by simp; omega)]
        simp; omega

<<<<<<< HEAD
theorem write_mem_bytes'_eq_of_ge {ix base : BitVec 64}
    (hix : ix.toNat ≥ base.toNat + n)
    (hnowrap : base.toNat + n ≤ 2^64) :
    write_mem_bytes' n base data mem ix = mem ix := by
  induction n generalizing base mem ix
  case zero => simp [write_mem_bytes']
  case succ n ih =>
    simp only [write_mem_bytes']
    rw [ih]
    · have hix : ix.toNat > base.toNat := by omega
      obtain hix : ix.toNat ≠ base.toNat := by omega
      apply write_mem'_of_neq (by apply BitVec.neq_of_toNat_neq hix)
=======
theorem write_bytes_eq_of_ge {mem : Memory} {ix base : BitVec 64}
    (hix : ix.toNat ≥ base.toNat + n)
    (hnowrap : base.toNat + n ≤ 2^64) :
    mem.write_bytes n base data ix = mem ix := by
  induction n generalizing base mem ix
  case zero => simp [write_bytes]
  case succ n ih =>
    simp only [write_bytes]
    rw [ih]
    · have hix : ix.toNat > base.toNat := by omega
      obtain hix : ix.toNat ≠ base.toNat := by omega
      apply write_of_neq (by apply BitVec.neq_of_toNat_neq hix)
>>>>>>> a61b6da1
    · rw [BitVec.toNat_add_eq_toNat_add_toNat (by simp; omega)]
      simp; omega
    · rw [BitVec.toNat_add_eq_toNat_add_toNat (by simp; omega)]
      simp; omega

theorem extractLsByte_zeroExtend_shiftLeft (data : BitVec ((n + 1) * 8)) (hi : i > 0):
    (BitVec.zeroExtend (n * 8) (data >>> 8)).extractLsByte (i - 1) = data.extractLsByte i := by
  rcases i with rfl | i
  · simp at hi
  · apply BitVec.eq_of_getLsb_eq
    intros j
    simp only [Nat.add_one_sub_one, BitVec.getLsb_extractLsByte, BitVec.getLsb_zeroExtend,
      BitVec.getLsb_ushiftRight]
    by_cases hj : (j : Nat) ≤ 7
    · simp only [hj, decide_True, Bool.true_and]
      by_cases hi' : i * 8 + ↑j < n * 8
      · simp only [hi', decide_True, Bool.true_and]
        simp only at hi' ⊢
        congr 1
        omega
      · by_cases hi' : i * 8 + ↑j < n * 8
        · simp only [hi', decide_True, Bool.true_and]
          congr 1
          rw [Nat.add_mul]
          omega
        · simp only [hi', decide_False, Bool.false_and, Bool.false_eq]
          apply BitVec.getLsb_ge
          rw [Nat.add_mul, Nat.add_mul]
          omega
    · simp [hj]

/--
<<<<<<< HEAD
The byte at location `ix` in memory, such that `base ≤ ix ≤ base + ix` will be the `ix - base` byte of data.
-/
theorem write_mem_bytes'_eq_extractLsByte {ix base : BitVec 64}
  (lo : ix.toNat ≥ base.toNat)
  (hi : ix.toNat < base.toNat + n) (hnowrap : base.toNat + n ≤ 2^64) :
    write_mem_bytes' n base data mem ix = data.extractLsByte (ix - base).toNat := by
  induction n generalizing base mem ix
  case zero => omega
  case succ n ih =>
    simp only [write_mem_bytes']
=======
The byte at location `ix` in memory, such that `base ≤ ix ≤ base + ix` will be the `ix - base` byte of `data`.
-/
theorem write_bytes_eq_extractLsByte {ix base : BitVec 64} {m : Memory}
  (lo : ix.toNat ≥ base.toNat)
  (hi : ix.toNat < base.toNat + n) (hnowrap : base.toNat + n ≤ 2^64) :
    m.write_bytes n base data ix = data.extractLsByte (ix - base).toNat := by
  induction n generalizing base m ix
  case zero => omega
  case succ n ih =>
    simp only [write_bytes]
>>>>>>> a61b6da1
    by_cases hix : ix.toNat = base.toNat
    · obtain hix : ix = base := by
        apply BitVec.eq_of_toNat_eq hix
      subst hix
      simp only [BitVec.sub_self, BitVec.toNat_ofNat, Nat.reducePow, Nat.zero_mod]
      rcases n with rfl | n
<<<<<<< HEAD
      · simp only [Nat.reduceAdd, Nat.reduceMul, write_mem_bytes'_zero]
        rw [write_mem'_of_eq rfl]
        rfl
      · rw [write_mem_bytes'_eq_of_le]
        · simp only [write_mem'_of_eq rfl, BitVec.extractLsByte_def, Nat.reduceAdd, Nat.reduceMul,
=======
      · simp only [Nat.reduceAdd, Nat.reduceMul, write_bytes_zero]
        rw [write_of_eq (ix := ix) rfl]
        rfl
      · rw [write_bytes_eq_of_le]
        · simp only [write_of_eq rfl, BitVec.extractLsByte_def, Nat.reduceAdd, Nat.reduceMul,
>>>>>>> a61b6da1
            Nat.add_one_sub_one, Nat.sub_zero, BitVec.cast_eq]
        · rw [BitVec.toNat_add_eq_toNat_add_toNat]
          · simp
          · simp; omega
        · rw [BitVec.toNat_add_eq_toNat_add_toNat (by simp; omega)]
          simp; omega
    · rw [ih]
      -- | TODO: make these into some kind of proof automation.
      · have h_base_plus_1 : (base + 1#64).toNat = base.toNat + 1 := by
          simp only [BitVec.toNat_add, BitVec.toNat_ofNat, Nat.reducePow, Nat.reduceMod]
          rw [Nat.mod_eq_of_lt (by omega)]
        have h_ix_sub_base_plus_1 : (ix - (base + 1#64)).toNat = ix.toNat - (base + 1#64).toNat := by
          rw [BitVec.toNat_sub_eq_toNat_sub_toNat_of_le]
          simp [BitVec.le_def]; omega
        have h_ix_sub_base : (ix - base).toNat = ix.toNat - base.toNat := by
          rw [BitVec.toNat_sub_eq_toNat_sub_toNat_of_le]
          rw [BitVec.le_def]
          omega
        rw [h_ix_sub_base_plus_1, h_base_plus_1, h_ix_sub_base, Nat.sub_add_eq,
          show ix.toNat - base.toNat - 1 = (ix.toNat - base.toNat) - 1 by omega]
        apply extractLsByte_zeroExtend_shiftLeft
        omega
      · rw [BitVec.toNat_add_eq_toNat_add_toNat (by simp; omega)]
        simp; omega
      · rw [BitVec.toNat_add_eq_toNat_add_toNat (by simp; omega)]
        simp; omega
      · rw [BitVec.toNat_add_eq_toNat_add_toNat (by simp; omega)]
        simp; omega
<<<<<<< HEAD
/--
This is a low level theorem.
Prefer using theorems from `Arm.Memory.Separate` that provide higher level theorems
in terms of memory (non)-interference.
-/
theorem write_mem_bytes'_eq (hoverflow : base.toNat + n ≤ 2 ^ 64) :
  ((write_mem_bytes' n base data mem) ix) =
=======

/--
This is a low level theorem.
Prefer using theorems from `Arm.Separate` that provide higher level theorems
in terms of memory (non)-interference.
-/
theorem write_bytes_eq {mem : Memory} (hoverflow : base.toNat + n ≤ 2 ^ 64) :
  ((write_bytes n base data mem) ix) =
>>>>>>> a61b6da1
    if ix < base
    then mem ix
    else if ix.toNat ≥ base.toNat + n then mem ix
    else data.extractLsByte (ix - base).toNat := by
  by_cases h : ix < base
  · simp only [h, ↓reduceIte]
<<<<<<< HEAD
    apply write_mem_bytes'_eq_of_le h hoverflow
  · simp only [h, ↓reduceIte]
    by_cases h₂ : ix.toNat ≥ base.toNat + n
    · simp only [ge_iff_le, h₂, ↓reduceIte]
      apply write_mem_bytes'_eq_of_ge h₂ hoverflow
    · simp only [ge_iff_le, h₂, ↓reduceIte]
      apply write_mem_bytes'_eq_extractLsByte
=======
    apply write_bytes_eq_of_le h hoverflow
  · simp only [h, ↓reduceIte]
    by_cases h₂ : ix.toNat ≥ base.toNat + n
    · simp only [ge_iff_le, h₂, ↓reduceIte]
      apply write_bytes_eq_of_ge h₂ hoverflow
    · simp only [ge_iff_le, h₂, ↓reduceIte]
      apply write_bytes_eq_extractLsByte
>>>>>>> a61b6da1
      · simp only [BitVec.not_lt] at h
        rw [BitVec.le_def] at h
        omega
      · omega
      · omega
<<<<<<< HEAD
/--
This is a low level theorem.
Prefer using theorems from `Arm.Memory.Separate` that provide higher level theorems
in terms of memory (non)-interference.
-/
theorem getLsb_write_mem_bytes' (hoverflow : base.toNat + n ≤ 2 ^ 64) :
  ((write_mem_bytes' n base data mem) ix).getLsb i =
=======

/--
This is a low level theorem.
Prefer using theorems from `Arm.Separate` that provide higher level theorems
in terms of memory (non)-interference.
-/
theorem getLsb_write_bytes (hoverflow : base.toNat + n ≤ 2 ^ 64) :
  ((write_bytes n base data mem) ix).getLsb i =
>>>>>>> a61b6da1
  if ix < base
  then (mem ix).getLsb i
  else if ix.toNat ≥ base.toNat + n then (mem ix).getLsb i
  else (data.extractLsByte (ix - base).toNat).getLsb i := by
<<<<<<< HEAD
rw [write_mem_bytes'_eq hoverflow]
=======
rw [write_bytes_eq hoverflow]
>>>>>>> a61b6da1
by_cases h : ix < base
· simp [h]
· simp only [h, ↓reduceIte, ge_iff_le, BitVec.toNat_sub, Nat.reducePow, BitVec.getLsb_extractLsByte]
  by_cases h₂ : base.toNat + n ≤ ix.toNat
  · simp [h₂]
  · simp [h₂]

<<<<<<< HEAD
end NewMemory
=======
end Memory
>>>>>>> a61b6da1
<|MERGE_RESOLUTION|>--- conflicted
+++ resolved
@@ -669,21 +669,13 @@
 
 end Memory
 
-<<<<<<< HEAD
-section NewMemory
-=======
-
->>>>>>> a61b6da1
+
 /-!
 # New definitions for the memory model
 
 For freedom in experimenting with definitions,
 we define our own version of `read_mem` and `write_mem`,
-<<<<<<< HEAD
-called `read_mem'` and `write_mem`'.
-=======
 called `read_mem'` and `write_mem'`.
->>>>>>> a61b6da1
 These operate directly on the memory, rather than the `ArmState`.
 We prove their equivalence to the existing definitions
 (`read_mem_eq_read_mem'`, `write_mem_eq_write_mem'`).
@@ -694,57 +686,10 @@
 `omega` based reasoning about bit-level values of memory.
 -/
 
-<<<<<<< HEAD
-abbrev Memory := Store (BitVec 64) (BitVec 8)
-
-/--
-A variant of `read_mem` that directly talks about writes to memory, instead of over the entire `ArmState`
--/
-def read_mem' (addr : BitVec 64) (m : Memory) : BitVec 8 :=
-  read_store addr m
-
-theorem read_mem_eq_read_mem' : read_mem addr s = read_mem' addr s.mem := rfl
-
-@[simp]
-theorem getLsb_read_mem' : (read_mem' addr s).getLsb i = (s addr).getLsb i :=
-  rfl
-
-def read_mem_bytes' (n : Nat) (addr : BitVec 64) (s : Memory) : BitVec (n * 8) :=
-  match n with
-  | 0 => 0#0
-  | n' + 1 =>
-    let byte := read_mem' addr s
-    let rest := read_mem_bytes' n' (addr + 1#64) s
-    have h : n' * 8 + 8 = (n' + 1) * 8 := by simp_arith
-    BitVec.cast h (rest ++ byte)
-
-theorem read_mem_bytes_eq_read_mem_bytes' (s : ArmState) :
-    read_mem_bytes n addr s = read_mem_bytes' n addr s.mem := by
-  induction n generalizing addr s
-  case zero => simp [read_mem_bytes, read_mem_bytes']
-  case succ n' ih =>
-    simp [read_mem_bytes, read_mem_bytes', read_mem_eq_read_mem', ih]
-
-@[simp]
-theorem read_mem_bytes'_zero_eq : read_mem_bytes' 0 addr s = 0#0 :=
-  rfl
-
-theorem read_mem_bytes'_succ_eq :
-  read_mem_bytes' (n' + 1) addr s = ((read_mem_bytes' n' (addr + 1) s) ++ read_mem' addr s).cast (by omega) := rfl
-
-theorem getLsb_read_mem_bytes' {n i : Nat} {addr : BitVec 64} {s : Memory} (hn : n ≤ 2^64) :
-    (read_mem_bytes' n addr s).getLsb i =
-    (decide (i < n * 8) && (s (addr + BitVec.ofNat 64 (i / 8))).getLsb (i % 8)) := by
-  induction n generalizing i addr s
-  case zero =>
-    simp
-  case succ n' ih =>
-    simp only [read_mem_bytes'_succ_eq, BitVec.ofNat_eq_ofNat, BitVec.getLsb_cast,
-      BitVec.getLsb_append, getLsb_read_mem']
-=======
 def Memory.read (addr : BitVec 64) (m : Memory) : BitVec 8 :=
   read_store addr m
 
+@[memory_simp_rules]
 theorem ArmState.read_mem_eq_mem_read : read_mem addr s = s.mem.read addr := rfl
 
 /--
@@ -753,18 +698,10 @@
 def Memory.write (addr : BitVec 64) (val : BitVec 8) (m : Memory) : Memory :=
   write_store addr val m
 
+@[memory_simp_rules]
 theorem ArmState.write_mem_eq_mem_write :  (write_mem addr val s).mem = s.mem.write addr val := rfl
 
-namespace Memory
-
-/--
-A variant of `read_mem` that directly talks about writes to memory, instead of over the entire `ArmState`
--/
-
-@[memory_simp_rules]
-theorem getLsb_read (mem : Memory) : (mem.read addr).getLsb i = (mem addr).getLsb i := rfl
-
-def read_bytes (n : Nat) (addr : BitVec 64) (m : Memory) : BitVec (n * 8) :=
+def Memory.read_bytes (n : Nat) (addr : BitVec 64) (m : Memory) : BitVec (n * 8) :=
   match n with
   | 0 => 0#0
   | n' + 1 =>
@@ -773,12 +710,43 @@
     have h : n' * 8 + 8 = (n' + 1) * 8 := by simp_arith
     BitVec.cast h (rest ++ byte)
 
-theorem State.read_mem_bytes_eq_mem_read_bytes (s : ArmState) :
+@[memory_simp_rules]
+theorem ArmState.read_mem_bytes_eq_mem_read_bytes (s : ArmState) :
     read_mem_bytes n addr s = s.mem.read_bytes n addr := by
   induction n generalizing addr s
-  case zero => simp [read_mem_bytes, read_bytes]
+  case zero => simp [read_mem_bytes, Memory.read_bytes]
   case succ n' ih =>
-    simp [read_mem_bytes, read_bytes, ArmState.read_mem_eq_mem_read, ih]
+    simp [read_mem_bytes, Memory.read_bytes, ArmState.read_mem_eq_mem_read, ih]
+
+def Memory.write_bytes (n : Nat) (addr : BitVec 64)
+    (val : BitVec (n * 8)) (m : Memory) : Memory :=
+  match n with
+  | 0 => m
+  | n' + 1 =>
+    let byte := BitVec.extractLsb 7 0 val
+    let m := m.write addr byte
+    let val_rest := BitVec.zeroExtend (n' * 8) (val >>> 8)
+    m.write_bytes n' (addr + 1#64) val_rest
+
+
+@[memory_simp_rules]
+theorem write_mem_bytes_eq_mem_write_bytes (s : ArmState) :
+    write_mem_bytes n addr val s =
+    { s with mem := s.mem.write_bytes n addr val } := by
+  induction n generalizing addr s
+  case zero => simp [write_mem_bytes, Memory.write_bytes]
+  case succ n' ih =>
+    simp [write_mem_bytes, ArmState.read_mem_eq_mem_read, ih,
+      write_mem, Memory.write_bytes]
+    rfl
+
+namespace Memory
+/--
+A variant of `read_mem` that directly talks about writes to memory, instead of over the entire `ArmState`
+-/
+
+@[memory_simp_rules]
+theorem getLsb_read (mem : Memory) : (mem.read addr).getLsb i = (mem addr).getLsb i := rfl
 
 @[memory_simp_rules]
 theorem read_bytes_zero_eq (m : Memory) : m.read_bytes 0 addr = 0#0 :=
@@ -797,7 +765,6 @@
     simp only [read_bytes_succ_eq, BitVec.ofNat_eq_ofNat,
       BitVec.getLsb_cast, BitVec.getLsb_append, memory_simp_rules,
       getLsb_read]
->>>>>>> a61b6da1
     rw [Nat.succ_mul]
     by_cases h₁ : (i < 8)
     · simp only [h₁, decide_True, cond_true, show i < n' * 8 + 8 by omega, Bool.true_and]
@@ -836,78 +803,6 @@
 
 
 /--
-<<<<<<< HEAD
-A variant of `write_mem` that directly talks about writes to memory, instead of over the entire `ArmState`
--/
-def write_mem' (addr : BitVec 64) (val : BitVec 8) (m : Memory) : Memory :=
-  write_store addr val m
-
-/--
-This is a low level theorem.
-Prefer using theorems from `Arm.Memory.Separate` that provide higher level theorems
-in terms of memory (non)-interference.
--/
-theorem write_mem'_of_eq (hix : ix = addr) : write_mem' addr val s ix = val := by
-  simp only [write_mem']
-  subst ix
-  apply store_read_over_write_same
-
-/--
-This is a low level theorem.
-Prefer using theorems from `Arm.Memory.Separate` that provide higher level theorems
-in terms of memory (non)-interference.
--/
-theorem write_mem'_of_neq (hix : ix ≠ addr) : write_mem' addr val s ix = s ix := by
-  simp only [write_mem']
-  apply store_read_over_write_different
-  assumption
-
-theorem write_mem_eq_write_mem' :  (write_mem addr val s).mem = write_mem' addr val s.mem := rfl
-
-def write_mem_bytes' (n : Nat) (addr : BitVec 64)
-    (val : BitVec (n * 8)) (s : Memory) : Memory :=
-  match n with
-  | 0 => s
-  | n' + 1 =>
-    let byte := BitVec.extractLsb 7 0 val
-    let s := write_mem' addr byte s
-    let val_rest := BitVec.zeroExtend (n' * 8) (val >>> 8)
-    write_mem_bytes' n' (addr + 1#64) val_rest s
-
-@[simp]
-theorem write_mem_bytes_eq_write_mem_bytes' (s : ArmState) :
-    write_mem_bytes n addr val s =
-    { s with mem := write_mem_bytes' n addr val s.mem } := by
-  induction n generalizing addr s
-  case zero => simp [write_mem_bytes, write_mem_bytes']
-  case succ n' ih =>
-    simp [write_mem_bytes, write_mem_bytes', read_mem_eq_read_mem', ih,
-      write_mem, write_mem']
-
-/-- Writing zero bytes does not change memory. -/
-theorem write_mem_bytes'_zero : write_mem_bytes' 0 addr val s = s := rfl
-
-/-- Writing (n + 1) bytes can be described as writing `n` bytes and then recursing to write the rest. -/
-theorem write_mem_bytes'_succ :
-    write_mem_bytes' (n + 1) addr val s =
-    let byte := BitVec.extractLsb 7 0 val
-    let s := write_mem' addr byte s
-    let val_rest := BitVec.zeroExtend (n * 8) (val >>> 8) -- TODO: rewrite this as 'truncate'.
-    write_mem_bytes' n (addr + 1#64) val_rest s := rfl
-
-theorem write_mem_bytes'_eq_of_le {ix base : BitVec 64}
-    (hix : ix.toNat < base.toNat) (hnowrap : base.toNat + n ≤ 2^64) :
-    write_mem_bytes' n base data mem ix = mem ix := by
-  induction n generalizing base mem ix
-  case zero => simp [write_mem_bytes']
-  case succ n ih =>
-    simp only [write_mem_bytes']
-    rcases n with rfl | n
-    · rw [write_mem_bytes'_zero]
-      apply write_mem'_of_neq (BitVec.neq_of_lt hix)
-    · rw [ih]
-      · apply write_mem'_of_neq (BitVec.neq_of_lt hix)
-=======
 This is a low level theorem.
 Prefer using theorems from `Arm.Separate` that provide higher level theorems
 in terms of memory (non)-interference.
@@ -930,30 +825,10 @@
   apply store_read_over_write_different
   assumption
 
-def write_bytes (n : Nat) (addr : BitVec 64)
-    (val : BitVec (n * 8)) (m : Memory) : Memory :=
-  match n with
-  | 0 => m
-  | n' + 1 =>
-    let byte := BitVec.extractLsb 7 0 val
-    let m := m.write addr byte
-    let val_rest := BitVec.zeroExtend (n' * 8) (val >>> 8)
-    m.write_bytes n' (addr + 1#64) val_rest
-
 /-- Writing zero bytes does not change memory. -/
 @[memory_simp_rules]
 theorem write_bytes_zero {m : Memory} : m.write_bytes 0 addr val = m := rfl
 
-@[memory_simp_rules]
-theorem write_mem_bytes_eq_mem_write_bytes (s : ArmState) :
-    write_mem_bytes n addr val s =
-    { s with mem := s.mem.write_bytes n addr val } := by
-  induction n generalizing addr s
-  case zero => simp [write_mem_bytes, write_bytes_zero]
-  case succ n' ih =>
-    simp [write_mem_bytes, ArmState.read_mem_eq_mem_read, ih,
-      write_mem, write_bytes]
-    rfl
 
 /-- Writing (n + 1) bytes can be described as writing `n` bytes and then recursing to write the rest. -/
 theorem write_bytes_succ {mem : Memory} :
@@ -975,27 +850,12 @@
       apply write_of_neq (BitVec.neq_of_lt hix)
     · rw [ih]
       · apply write_of_neq (BitVec.neq_of_lt hix)
->>>>>>> a61b6da1
       · rw [BitVec.toNat_add_eq_toNat_add_toNat]
         · omega
         · simp; omega
       · rw [BitVec.toNat_add_eq_toNat_add_toNat (by simp; omega)]
         simp; omega
 
-<<<<<<< HEAD
-theorem write_mem_bytes'_eq_of_ge {ix base : BitVec 64}
-    (hix : ix.toNat ≥ base.toNat + n)
-    (hnowrap : base.toNat + n ≤ 2^64) :
-    write_mem_bytes' n base data mem ix = mem ix := by
-  induction n generalizing base mem ix
-  case zero => simp [write_mem_bytes']
-  case succ n ih =>
-    simp only [write_mem_bytes']
-    rw [ih]
-    · have hix : ix.toNat > base.toNat := by omega
-      obtain hix : ix.toNat ≠ base.toNat := by omega
-      apply write_mem'_of_neq (by apply BitVec.neq_of_toNat_neq hix)
-=======
 theorem write_bytes_eq_of_ge {mem : Memory} {ix base : BitVec 64}
     (hix : ix.toNat ≥ base.toNat + n)
     (hnowrap : base.toNat + n ≤ 2^64) :
@@ -1008,7 +868,6 @@
     · have hix : ix.toNat > base.toNat := by omega
       obtain hix : ix.toNat ≠ base.toNat := by omega
       apply write_of_neq (by apply BitVec.neq_of_toNat_neq hix)
->>>>>>> a61b6da1
     · rw [BitVec.toNat_add_eq_toNat_add_toNat (by simp; omega)]
       simp; omega
     · rw [BitVec.toNat_add_eq_toNat_add_toNat (by simp; omega)]
@@ -1041,18 +900,6 @@
     · simp [hj]
 
 /--
-<<<<<<< HEAD
-The byte at location `ix` in memory, such that `base ≤ ix ≤ base + ix` will be the `ix - base` byte of data.
--/
-theorem write_mem_bytes'_eq_extractLsByte {ix base : BitVec 64}
-  (lo : ix.toNat ≥ base.toNat)
-  (hi : ix.toNat < base.toNat + n) (hnowrap : base.toNat + n ≤ 2^64) :
-    write_mem_bytes' n base data mem ix = data.extractLsByte (ix - base).toNat := by
-  induction n generalizing base mem ix
-  case zero => omega
-  case succ n ih =>
-    simp only [write_mem_bytes']
-=======
 The byte at location `ix` in memory, such that `base ≤ ix ≤ base + ix` will be the `ix - base` byte of `data`.
 -/
 theorem write_bytes_eq_extractLsByte {ix base : BitVec 64} {m : Memory}
@@ -1063,26 +910,17 @@
   case zero => omega
   case succ n ih =>
     simp only [write_bytes]
->>>>>>> a61b6da1
     by_cases hix : ix.toNat = base.toNat
     · obtain hix : ix = base := by
         apply BitVec.eq_of_toNat_eq hix
       subst hix
       simp only [BitVec.sub_self, BitVec.toNat_ofNat, Nat.reducePow, Nat.zero_mod]
       rcases n with rfl | n
-<<<<<<< HEAD
-      · simp only [Nat.reduceAdd, Nat.reduceMul, write_mem_bytes'_zero]
-        rw [write_mem'_of_eq rfl]
-        rfl
-      · rw [write_mem_bytes'_eq_of_le]
-        · simp only [write_mem'_of_eq rfl, BitVec.extractLsByte_def, Nat.reduceAdd, Nat.reduceMul,
-=======
       · simp only [Nat.reduceAdd, Nat.reduceMul, write_bytes_zero]
         rw [write_of_eq (ix := ix) rfl]
         rfl
       · rw [write_bytes_eq_of_le]
         · simp only [write_of_eq rfl, BitVec.extractLsByte_def, Nat.reduceAdd, Nat.reduceMul,
->>>>>>> a61b6da1
             Nat.add_one_sub_one, Nat.sub_zero, BitVec.cast_eq]
         · rw [BitVec.toNat_add_eq_toNat_add_toNat]
           · simp
@@ -1111,15 +949,6 @@
         simp; omega
       · rw [BitVec.toNat_add_eq_toNat_add_toNat (by simp; omega)]
         simp; omega
-<<<<<<< HEAD
-/--
-This is a low level theorem.
-Prefer using theorems from `Arm.Memory.Separate` that provide higher level theorems
-in terms of memory (non)-interference.
--/
-theorem write_mem_bytes'_eq (hoverflow : base.toNat + n ≤ 2 ^ 64) :
-  ((write_mem_bytes' n base data mem) ix) =
-=======
 
 /--
 This is a low level theorem.
@@ -1128,22 +957,12 @@
 -/
 theorem write_bytes_eq {mem : Memory} (hoverflow : base.toNat + n ≤ 2 ^ 64) :
   ((write_bytes n base data mem) ix) =
->>>>>>> a61b6da1
     if ix < base
     then mem ix
     else if ix.toNat ≥ base.toNat + n then mem ix
     else data.extractLsByte (ix - base).toNat := by
   by_cases h : ix < base
   · simp only [h, ↓reduceIte]
-<<<<<<< HEAD
-    apply write_mem_bytes'_eq_of_le h hoverflow
-  · simp only [h, ↓reduceIte]
-    by_cases h₂ : ix.toNat ≥ base.toNat + n
-    · simp only [ge_iff_le, h₂, ↓reduceIte]
-      apply write_mem_bytes'_eq_of_ge h₂ hoverflow
-    · simp only [ge_iff_le, h₂, ↓reduceIte]
-      apply write_mem_bytes'_eq_extractLsByte
-=======
     apply write_bytes_eq_of_le h hoverflow
   · simp only [h, ↓reduceIte]
     by_cases h₂ : ix.toNat ≥ base.toNat + n
@@ -1151,21 +970,11 @@
       apply write_bytes_eq_of_ge h₂ hoverflow
     · simp only [ge_iff_le, h₂, ↓reduceIte]
       apply write_bytes_eq_extractLsByte
->>>>>>> a61b6da1
       · simp only [BitVec.not_lt] at h
         rw [BitVec.le_def] at h
         omega
       · omega
       · omega
-<<<<<<< HEAD
-/--
-This is a low level theorem.
-Prefer using theorems from `Arm.Memory.Separate` that provide higher level theorems
-in terms of memory (non)-interference.
--/
-theorem getLsb_write_mem_bytes' (hoverflow : base.toNat + n ≤ 2 ^ 64) :
-  ((write_mem_bytes' n base data mem) ix).getLsb i =
-=======
 
 /--
 This is a low level theorem.
@@ -1174,16 +983,11 @@
 -/
 theorem getLsb_write_bytes (hoverflow : base.toNat + n ≤ 2 ^ 64) :
   ((write_bytes n base data mem) ix).getLsb i =
->>>>>>> a61b6da1
   if ix < base
   then (mem ix).getLsb i
   else if ix.toNat ≥ base.toNat + n then (mem ix).getLsb i
   else (data.extractLsByte (ix - base).toNat).getLsb i := by
-<<<<<<< HEAD
-rw [write_mem_bytes'_eq hoverflow]
-=======
 rw [write_bytes_eq hoverflow]
->>>>>>> a61b6da1
 by_cases h : ix < base
 · simp [h]
 · simp only [h, ↓reduceIte, ge_iff_le, BitVec.toNat_sub, Nat.reducePow, BitVec.getLsb_extractLsByte]
@@ -1191,8 +995,4 @@
   · simp [h₂]
   · simp [h₂]
 
-<<<<<<< HEAD
-end NewMemory
-=======
-end Memory
->>>>>>> a61b6da1
+end Memory